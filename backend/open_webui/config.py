import json
import logging
import os
import shutil
import base64
import redis

from datetime import datetime
from pathlib import Path
from typing import Generic, Optional, TypeVar
from urllib.parse import urlparse

import requests
from pydantic import BaseModel
from sqlalchemy import JSON, Column, DateTime, Integer, func

from open_webui.env import (
    DATA_DIR,
    DATABASE_URL,
    ENV,
    REDIS_URL,
    REDIS_SENTINEL_HOSTS,
    REDIS_SENTINEL_PORT,
    FRONTEND_BUILD_DIR,
    OFFLINE_MODE,
    OPEN_WEBUI_DIR,
    WEBUI_AUTH,
    WEBUI_FAVICON_URL,
    WEBUI_NAME,
    log,
)
from open_webui.internal.db import Base, get_db
from open_webui.utils.redis import get_redis_connection


class EndpointFilter(logging.Filter):
    def filter(self, record: logging.LogRecord) -> bool:
        return record.getMessage().find("/health") == -1


# Filter out /endpoint
logging.getLogger("uvicorn.access").addFilter(EndpointFilter())

####################################
# Config helpers
####################################


# Function to run the alembic migrations
def run_migrations():
    log.info("Running migrations")
    try:
        from alembic import command
        from alembic.config import Config

        alembic_cfg = Config(OPEN_WEBUI_DIR / "alembic.ini")

        # Set the script location dynamically
        migrations_path = OPEN_WEBUI_DIR / "migrations"
        alembic_cfg.set_main_option("script_location", str(migrations_path))

        command.upgrade(alembic_cfg, "head")
    except Exception as e:
        log.exception(f"Error running migrations: {e}")


run_migrations()


class Config(Base):
    __tablename__ = "config"

    id = Column(Integer, primary_key=True)
    data = Column(JSON, nullable=False)
    version = Column(Integer, nullable=False, default=0)
    created_at = Column(DateTime, nullable=False, server_default=func.now())
    updated_at = Column(DateTime, nullable=True, onupdate=func.now())


def load_json_config():
    with open(f"{DATA_DIR}/config.json", "r") as file:
        return json.load(file)


def save_to_db(data):
    with get_db() as db:
        existing_config = db.query(Config).first()
        if not existing_config:
            new_config = Config(data=data, version=0)
            db.add(new_config)
        else:
            existing_config.data = data
            existing_config.updated_at = datetime.now()
            db.add(existing_config)
        db.commit()


def reset_config():
    with get_db() as db:
        db.query(Config).delete()
        db.commit()


# When initializing, check if config.json exists and migrate it to the database
if os.path.exists(f"{DATA_DIR}/config.json"):
    data = load_json_config()
    save_to_db(data)
    os.rename(f"{DATA_DIR}/config.json", f"{DATA_DIR}/old_config.json")

DEFAULT_CONFIG = {
    "version": 0,
    "ui": {
        "default_locale": "",
        "prompt_suggestions": [
            {
                "title": [
                    "Help me study",
                    "vocabulary for a college entrance exam",
                ],
                "content": "Help me study vocabulary: write a sentence for me to fill in the blank, and I'll try to pick the correct option.",
            },
            {
                "title": [
                    "Give me ideas",
                    "for what to do with my kids' art",
                ],
                "content": "What are 5 creative things I could do with my kids' art? I don't want to throw them away, but it's also so much clutter.",
            },
            {
                "title": ["Tell me a fun fact", "about the Roman Empire"],
                "content": "Tell me a random fun fact about the Roman Empire",
            },
            {
                "title": [
                    "Show me a code snippet",
                    "of a website's sticky header",
                ],
                "content": "Show me a code snippet of a website's sticky header in CSS and JavaScript.",
            },
            {
                "title": [
                    "Explain options trading",
                    "if I'm familiar with buying and selling stocks",
                ],
                "content": "Explain options trading in simple terms if I'm familiar with buying and selling stocks.",
            },
            {
                "title": ["Overcome procrastination", "give me tips"],
                "content": "Could you start by asking me about instances when I procrastinate the most and then give me some suggestions to overcome it?",
            },
            {
                "title": [
                    "Grammar check",
                    "rewrite it for better readability ",
                ],
                "content": 'Check the following sentence for grammar and clarity: "[sentence]". Rewrite it for better readability while maintaining its original meaning.',
            },
        ],
    },
}


def get_config():
    with get_db() as db:
        config_entry = db.query(Config).order_by(Config.id.desc()).first()
        return config_entry.data if config_entry else DEFAULT_CONFIG


CONFIG_DATA = get_config()


def get_config_value(config_path: str):
    path_parts = config_path.split(".")
    cur_config = CONFIG_DATA
    for key in path_parts:
        if key in cur_config:
            cur_config = cur_config[key]
        else:
            return None
    return cur_config


PERSISTENT_CONFIG_REGISTRY = []


def save_config(config):
    global CONFIG_DATA
    global PERSISTENT_CONFIG_REGISTRY
    try:
        save_to_db(config)
        CONFIG_DATA = config

        # Trigger updates on all registered PersistentConfig entries
        for config_item in PERSISTENT_CONFIG_REGISTRY:
            config_item.update()
    except Exception as e:
        log.exception(e)
        return False
    return True


T = TypeVar("T")

ENABLE_PERSISTENT_CONFIG = (
    os.environ.get("ENABLE_PERSISTENT_CONFIG", "True").lower() == "true"
)


class PersistentConfig(Generic[T]):
    def __init__(self, env_name: str, config_path: str, env_value: T):
        self.env_name = env_name
        self.config_path = config_path
        self.env_value = env_value
        self.config_value = get_config_value(config_path)
        if self.config_value is not None and ENABLE_PERSISTENT_CONFIG:
            log.info(f"'{env_name}' loaded from the latest database entry")
            self.value = self.config_value
        else:
            self.value = env_value

        PERSISTENT_CONFIG_REGISTRY.append(self)

    def __str__(self):
        return str(self.value)

    @property
    def __dict__(self):
        raise TypeError(
            "PersistentConfig object cannot be converted to dict, use config_get or .value instead."
        )

    def __getattribute__(self, item):
        if item == "__dict__":
            raise TypeError(
                "PersistentConfig object cannot be converted to dict, use config_get or .value instead."
            )
        return super().__getattribute__(item)

    def update(self):
        new_value = get_config_value(self.config_path)
        if new_value is not None:
            self.value = new_value
            log.info(f"Updated {self.env_name} to new value {self.value}")

    def save(self):
        log.info(f"Saving '{self.env_name}' to the database")
        path_parts = self.config_path.split(".")
        sub_config = CONFIG_DATA
        for key in path_parts[:-1]:
            if key not in sub_config:
                sub_config[key] = {}
            sub_config = sub_config[key]
        sub_config[path_parts[-1]] = self.value
        save_to_db(CONFIG_DATA)
        self.config_value = self.value


class AppConfig:
    _state: dict[str, PersistentConfig]
    _redis: Optional[redis.Redis] = None

    def __init__(
        self, redis_url: Optional[str] = None, redis_sentinels: Optional[list] = []
    ):
        super().__setattr__("_state", {})
        if redis_url:
            super().__setattr__(
                "_redis",
                get_redis_connection(redis_url, redis_sentinels, decode_responses=True),
            )

    def __setattr__(self, key, value):
        if isinstance(value, PersistentConfig):
            self._state[key] = value
        else:
            self._state[key].value = value
            self._state[key].save()

            if self._redis:
                redis_key = f"open-webui:config:{key}"
                self._redis.set(redis_key, json.dumps(self._state[key].value))

    def __getattr__(self, key):
        if key not in self._state:
            raise AttributeError(f"Config key '{key}' not found")

        # If Redis is available, check for an updated value
        if self._redis:
            redis_key = f"open-webui:config:{key}"
            redis_value = self._redis.get(redis_key)

            if redis_value is not None:
                try:
                    decoded_value = json.loads(redis_value)

                    # Update the in-memory value if different
                    if self._state[key].value != decoded_value:
                        self._state[key].value = decoded_value
                        log.info(f"Updated {key} from Redis: {decoded_value}")

                except json.JSONDecodeError:
                    log.error(f"Invalid JSON format in Redis for {key}: {redis_value}")

        return self._state[key].value


####################################
# WEBUI_AUTH (Required for security)
####################################

ENABLE_API_KEY = PersistentConfig(
    "ENABLE_API_KEY",
    "auth.api_key.enable",
    os.environ.get("ENABLE_API_KEY", "True").lower() == "true",
)

ENABLE_API_KEY_ENDPOINT_RESTRICTIONS = PersistentConfig(
    "ENABLE_API_KEY_ENDPOINT_RESTRICTIONS",
    "auth.api_key.endpoint_restrictions",
    os.environ.get("ENABLE_API_KEY_ENDPOINT_RESTRICTIONS", "False").lower() == "true",
)

API_KEY_ALLOWED_ENDPOINTS = PersistentConfig(
    "API_KEY_ALLOWED_ENDPOINTS",
    "auth.api_key.allowed_endpoints",
    os.environ.get("API_KEY_ALLOWED_ENDPOINTS", ""),
)


JWT_EXPIRES_IN = PersistentConfig(
    "JWT_EXPIRES_IN", "auth.jwt_expiry", os.environ.get("JWT_EXPIRES_IN", "-1")
)

####################################
# OAuth config
####################################


ENABLE_OAUTH_SIGNUP = PersistentConfig(
    "ENABLE_OAUTH_SIGNUP",
    "oauth.enable_signup",
    os.environ.get("ENABLE_OAUTH_SIGNUP", "False").lower() == "true",
)


OAUTH_MERGE_ACCOUNTS_BY_EMAIL = PersistentConfig(
    "OAUTH_MERGE_ACCOUNTS_BY_EMAIL",
    "oauth.merge_accounts_by_email",
    os.environ.get("OAUTH_MERGE_ACCOUNTS_BY_EMAIL", "False").lower() == "true",
)

OAUTH_PROVIDERS = {}

GOOGLE_CLIENT_ID = PersistentConfig(
    "GOOGLE_CLIENT_ID",
    "oauth.google.client_id",
    os.environ.get("GOOGLE_CLIENT_ID", ""),
)

GOOGLE_CLIENT_SECRET = PersistentConfig(
    "GOOGLE_CLIENT_SECRET",
    "oauth.google.client_secret",
    os.environ.get("GOOGLE_CLIENT_SECRET", ""),
)


GOOGLE_OAUTH_SCOPE = PersistentConfig(
    "GOOGLE_OAUTH_SCOPE",
    "oauth.google.scope",
    os.environ.get("GOOGLE_OAUTH_SCOPE", "openid email profile"),
)

GOOGLE_REDIRECT_URI = PersistentConfig(
    "GOOGLE_REDIRECT_URI",
    "oauth.google.redirect_uri",
    os.environ.get("GOOGLE_REDIRECT_URI", ""),
)

MICROSOFT_CLIENT_ID = PersistentConfig(
    "MICROSOFT_CLIENT_ID",
    "oauth.microsoft.client_id",
    os.environ.get("MICROSOFT_CLIENT_ID", ""),
)

MICROSOFT_CLIENT_SECRET = PersistentConfig(
    "MICROSOFT_CLIENT_SECRET",
    "oauth.microsoft.client_secret",
    os.environ.get("MICROSOFT_CLIENT_SECRET", ""),
)

MICROSOFT_CLIENT_TENANT_ID = PersistentConfig(
    "MICROSOFT_CLIENT_TENANT_ID",
    "oauth.microsoft.tenant_id",
    os.environ.get("MICROSOFT_CLIENT_TENANT_ID", ""),
)

MICROSOFT_OAUTH_SCOPE = PersistentConfig(
    "MICROSOFT_OAUTH_SCOPE",
    "oauth.microsoft.scope",
    os.environ.get("MICROSOFT_OAUTH_SCOPE", "openid email profile"),
)

MICROSOFT_REDIRECT_URI = PersistentConfig(
    "MICROSOFT_REDIRECT_URI",
    "oauth.microsoft.redirect_uri",
    os.environ.get("MICROSOFT_REDIRECT_URI", ""),
)

GITHUB_CLIENT_ID = PersistentConfig(
    "GITHUB_CLIENT_ID",
    "oauth.github.client_id",
    os.environ.get("GITHUB_CLIENT_ID", ""),
)

GITHUB_CLIENT_SECRET = PersistentConfig(
    "GITHUB_CLIENT_SECRET",
    "oauth.github.client_secret",
    os.environ.get("GITHUB_CLIENT_SECRET", ""),
)

GITHUB_CLIENT_SCOPE = PersistentConfig(
    "GITHUB_CLIENT_SCOPE",
    "oauth.github.scope",
    os.environ.get("GITHUB_CLIENT_SCOPE", "user:email"),
)

GITHUB_CLIENT_REDIRECT_URI = PersistentConfig(
    "GITHUB_CLIENT_REDIRECT_URI",
    "oauth.github.redirect_uri",
    os.environ.get("GITHUB_CLIENT_REDIRECT_URI", ""),
)

OAUTH_CLIENT_ID = PersistentConfig(
    "OAUTH_CLIENT_ID",
    "oauth.oidc.client_id",
    os.environ.get("OAUTH_CLIENT_ID", ""),
)

OAUTH_CLIENT_SECRET = PersistentConfig(
    "OAUTH_CLIENT_SECRET",
    "oauth.oidc.client_secret",
    os.environ.get("OAUTH_CLIENT_SECRET", ""),
)

OPENID_PROVIDER_URL = PersistentConfig(
    "OPENID_PROVIDER_URL",
    "oauth.oidc.provider_url",
    os.environ.get("OPENID_PROVIDER_URL", ""),
)

OPENID_REDIRECT_URI = PersistentConfig(
    "OPENID_REDIRECT_URI",
    "oauth.oidc.redirect_uri",
    os.environ.get("OPENID_REDIRECT_URI", ""),
)

OAUTH_SCOPES = PersistentConfig(
    "OAUTH_SCOPES",
    "oauth.oidc.scopes",
    os.environ.get("OAUTH_SCOPES", "openid email profile"),
)

OAUTH_CODE_CHALLENGE_METHOD = PersistentConfig(
    "OAUTH_CODE_CHALLENGE_METHOD",
    "oauth.oidc.code_challenge_method",
    os.environ.get("OAUTH_CODE_CHALLENGE_METHOD", None),
)

OAUTH_PROVIDER_NAME = PersistentConfig(
    "OAUTH_PROVIDER_NAME",
    "oauth.oidc.provider_name",
    os.environ.get("OAUTH_PROVIDER_NAME", "SSO"),
)

OAUTH_USERNAME_CLAIM = PersistentConfig(
    "OAUTH_USERNAME_CLAIM",
    "oauth.oidc.username_claim",
    os.environ.get("OAUTH_USERNAME_CLAIM", "name"),
)


OAUTH_PICTURE_CLAIM = PersistentConfig(
    "OAUTH_PICTURE_CLAIM",
    "oauth.oidc.avatar_claim",
    os.environ.get("OAUTH_PICTURE_CLAIM", "picture"),
)

OAUTH_EMAIL_CLAIM = PersistentConfig(
    "OAUTH_EMAIL_CLAIM",
    "oauth.oidc.email_claim",
    os.environ.get("OAUTH_EMAIL_CLAIM", "email"),
)

OAUTH_GROUPS_CLAIM = PersistentConfig(
    "OAUTH_GROUPS_CLAIM",
    "oauth.oidc.group_claim",
    os.environ.get("OAUTH_GROUP_CLAIM", "groups"),
)

ENABLE_OAUTH_ROLE_MANAGEMENT = PersistentConfig(
    "ENABLE_OAUTH_ROLE_MANAGEMENT",
    "oauth.enable_role_mapping",
    os.environ.get("ENABLE_OAUTH_ROLE_MANAGEMENT", "False").lower() == "true",
)

ENABLE_OAUTH_GROUP_MANAGEMENT = PersistentConfig(
    "ENABLE_OAUTH_GROUP_MANAGEMENT",
    "oauth.enable_group_mapping",
    os.environ.get("ENABLE_OAUTH_GROUP_MANAGEMENT", "False").lower() == "true",
)

OAUTH_ROLES_CLAIM = PersistentConfig(
    "OAUTH_ROLES_CLAIM",
    "oauth.roles_claim",
    os.environ.get("OAUTH_ROLES_CLAIM", "roles"),
)

OAUTH_ALLOWED_ROLES = PersistentConfig(
    "OAUTH_ALLOWED_ROLES",
    "oauth.allowed_roles",
    [
        role.strip()
        for role in os.environ.get("OAUTH_ALLOWED_ROLES", "user,admin").split(",")
    ],
)

OAUTH_ADMIN_ROLES = PersistentConfig(
    "OAUTH_ADMIN_ROLES",
    "oauth.admin_roles",
    [role.strip() for role in os.environ.get("OAUTH_ADMIN_ROLES", "admin").split(",")],
)

OAUTH_ALLOWED_DOMAINS = PersistentConfig(
    "OAUTH_ALLOWED_DOMAINS",
    "oauth.allowed_domains",
    [
        domain.strip()
        for domain in os.environ.get("OAUTH_ALLOWED_DOMAINS", "*").split(",")
    ],
)


def load_oauth_providers():
    OAUTH_PROVIDERS.clear()
    if GOOGLE_CLIENT_ID.value and GOOGLE_CLIENT_SECRET.value:

        def google_oauth_register(client):
            client.register(
                name="google",
                client_id=GOOGLE_CLIENT_ID.value,
                client_secret=GOOGLE_CLIENT_SECRET.value,
                server_metadata_url="https://accounts.google.com/.well-known/openid-configuration",
                client_kwargs={"scope": GOOGLE_OAUTH_SCOPE.value},
                redirect_uri=GOOGLE_REDIRECT_URI.value,
            )

        OAUTH_PROVIDERS["google"] = {
            "redirect_uri": GOOGLE_REDIRECT_URI.value,
            "register": google_oauth_register,
        }

    if (
        MICROSOFT_CLIENT_ID.value
        and MICROSOFT_CLIENT_SECRET.value
        and MICROSOFT_CLIENT_TENANT_ID.value
    ):

        def microsoft_oauth_register(client):
            client.register(
                name="microsoft",
                client_id=MICROSOFT_CLIENT_ID.value,
                client_secret=MICROSOFT_CLIENT_SECRET.value,
                server_metadata_url=f"https://login.microsoftonline.com/{MICROSOFT_CLIENT_TENANT_ID.value}/v2.0/.well-known/openid-configuration?appid={MICROSOFT_CLIENT_ID.value}",
                client_kwargs={
                    "scope": MICROSOFT_OAUTH_SCOPE.value,
                },
                redirect_uri=MICROSOFT_REDIRECT_URI.value,
            )

        OAUTH_PROVIDERS["microsoft"] = {
            "redirect_uri": MICROSOFT_REDIRECT_URI.value,
            "picture_url": "https://graph.microsoft.com/v1.0/me/photo/$value",
            "register": microsoft_oauth_register,
        }

    if GITHUB_CLIENT_ID.value and GITHUB_CLIENT_SECRET.value:

        def github_oauth_register(client):
            client.register(
                name="github",
                client_id=GITHUB_CLIENT_ID.value,
                client_secret=GITHUB_CLIENT_SECRET.value,
                access_token_url="https://github.com/login/oauth/access_token",
                authorize_url="https://github.com/login/oauth/authorize",
                api_base_url="https://api.github.com",
                userinfo_endpoint="https://api.github.com/user",
                client_kwargs={"scope": GITHUB_CLIENT_SCOPE.value},
                redirect_uri=GITHUB_CLIENT_REDIRECT_URI.value,
            )

        OAUTH_PROVIDERS["github"] = {
            "redirect_uri": GITHUB_CLIENT_REDIRECT_URI.value,
            "register": github_oauth_register,
            "sub_claim": "id",
        }

    if (
        OAUTH_CLIENT_ID.value
        and OAUTH_CLIENT_SECRET.value
        and OPENID_PROVIDER_URL.value
    ):

        def oidc_oauth_register(client):
            client_kwargs = {
                "scope": OAUTH_SCOPES.value,
            }

            if (
                OAUTH_CODE_CHALLENGE_METHOD.value
                and OAUTH_CODE_CHALLENGE_METHOD.value == "S256"
            ):
                client_kwargs["code_challenge_method"] = "S256"
            elif OAUTH_CODE_CHALLENGE_METHOD.value:
                raise Exception(
                    'Code challenge methods other than "%s" not supported. Given: "%s"'
                    % ("S256", OAUTH_CODE_CHALLENGE_METHOD.value)
                )

            client.register(
                name="oidc",
                client_id=OAUTH_CLIENT_ID.value,
                client_secret=OAUTH_CLIENT_SECRET.value,
                server_metadata_url=OPENID_PROVIDER_URL.value,
                client_kwargs=client_kwargs,
                redirect_uri=OPENID_REDIRECT_URI.value,
            )

        OAUTH_PROVIDERS["oidc"] = {
            "name": OAUTH_PROVIDER_NAME.value,
            "redirect_uri": OPENID_REDIRECT_URI.value,
            "register": oidc_oauth_register,
        }


load_oauth_providers()

####################################
# Static DIR
####################################

STATIC_DIR = Path(os.getenv("STATIC_DIR", OPEN_WEBUI_DIR / "static")).resolve()

for file_path in (FRONTEND_BUILD_DIR / "static").glob("**/*"):
    if file_path.is_file():
        target_path = STATIC_DIR / file_path.relative_to(
            (FRONTEND_BUILD_DIR / "static")
        )
        target_path.parent.mkdir(parents=True, exist_ok=True)
        try:
            shutil.copyfile(file_path, target_path)
        except Exception as e:
            logging.error(f"An error occurred: {e}")

frontend_favicon = FRONTEND_BUILD_DIR / "static" / "favicon.png"

if frontend_favicon.exists():
    try:
        shutil.copyfile(frontend_favicon, STATIC_DIR / "favicon.png")
    except Exception as e:
        logging.error(f"An error occurred: {e}")

frontend_splash = FRONTEND_BUILD_DIR / "static" / "splash.png"

if frontend_splash.exists():
    try:
        shutil.copyfile(frontend_splash, STATIC_DIR / "splash.png")
    except Exception as e:
        logging.error(f"An error occurred: {e}")

frontend_loader = FRONTEND_BUILD_DIR / "static" / "loader.js"

if frontend_loader.exists():
    try:
        shutil.copyfile(frontend_loader, STATIC_DIR / "loader.js")
    except Exception as e:
        logging.error(f"An error occurred: {e}")


####################################
# CUSTOM_NAME (Legacy)
####################################

CUSTOM_NAME = os.environ.get("CUSTOM_NAME", "")

if CUSTOM_NAME:
    try:
        r = requests.get(f"https://api.openwebui.com/api/v1/custom/{CUSTOM_NAME}")
        data = r.json()
        if r.ok:
            if "logo" in data:
                WEBUI_FAVICON_URL = url = (
                    f"https://api.openwebui.com{data['logo']}"
                    if data["logo"][0] == "/"
                    else data["logo"]
                )

                r = requests.get(url, stream=True)
                if r.status_code == 200:
                    with open(f"{STATIC_DIR}/favicon.png", "wb") as f:
                        r.raw.decode_content = True
                        shutil.copyfileobj(r.raw, f)

            if "splash" in data:
                url = (
                    f"https://api.openwebui.com{data['splash']}"
                    if data["splash"][0] == "/"
                    else data["splash"]
                )

                r = requests.get(url, stream=True)
                if r.status_code == 200:
                    with open(f"{STATIC_DIR}/splash.png", "wb") as f:
                        r.raw.decode_content = True
                        shutil.copyfileobj(r.raw, f)

            WEBUI_NAME = data["name"]
    except Exception as e:
        log.exception(e)
        pass


####################################
# LICENSE_KEY
####################################

LICENSE_KEY = os.environ.get("LICENSE_KEY", "")

####################################
# STORAGE PROVIDER
####################################

STORAGE_PROVIDER = os.environ.get("STORAGE_PROVIDER", "local")  # defaults to local, s3

S3_ACCESS_KEY_ID = os.environ.get("S3_ACCESS_KEY_ID", None)
S3_SECRET_ACCESS_KEY = os.environ.get("S3_SECRET_ACCESS_KEY", None)
S3_REGION_NAME = os.environ.get("S3_REGION_NAME", None)
S3_BUCKET_NAME = os.environ.get("S3_BUCKET_NAME", None)
S3_KEY_PREFIX = os.environ.get("S3_KEY_PREFIX", None)
S3_ENDPOINT_URL = os.environ.get("S3_ENDPOINT_URL", None)
S3_USE_ACCELERATE_ENDPOINT = (
    os.environ.get("S3_USE_ACCELERATE_ENDPOINT", "False").lower() == "true"
)
S3_ADDRESSING_STYLE = os.environ.get("S3_ADDRESSING_STYLE", None)

GCS_BUCKET_NAME = os.environ.get("GCS_BUCKET_NAME", None)
GOOGLE_APPLICATION_CREDENTIALS_JSON = os.environ.get(
    "GOOGLE_APPLICATION_CREDENTIALS_JSON", None
)

AZURE_STORAGE_ENDPOINT = os.environ.get("AZURE_STORAGE_ENDPOINT", None)
AZURE_STORAGE_CONTAINER_NAME = os.environ.get("AZURE_STORAGE_CONTAINER_NAME", None)
AZURE_STORAGE_KEY = os.environ.get("AZURE_STORAGE_KEY", None)

####################################
# File Upload DIR
####################################

UPLOAD_DIR = DATA_DIR / "uploads"
UPLOAD_DIR.mkdir(parents=True, exist_ok=True)


####################################
# Cache DIR
####################################

CACHE_DIR = DATA_DIR / "cache"
CACHE_DIR.mkdir(parents=True, exist_ok=True)


####################################
# DIRECT CONNECTIONS
####################################

ENABLE_DIRECT_CONNECTIONS = PersistentConfig(
    "ENABLE_DIRECT_CONNECTIONS",
    "direct.enable",
    os.environ.get("ENABLE_DIRECT_CONNECTIONS", "True").lower() == "true",
)

####################################
# OLLAMA_BASE_URL
####################################

ENABLE_OLLAMA_API = PersistentConfig(
    "ENABLE_OLLAMA_API",
    "ollama.enable",
    os.environ.get("ENABLE_OLLAMA_API", "True").lower() == "true",
)

OLLAMA_API_BASE_URL = os.environ.get(
    "OLLAMA_API_BASE_URL", "http://localhost:11434/api"
)

OLLAMA_BASE_URL = os.environ.get("OLLAMA_BASE_URL", "")
if OLLAMA_BASE_URL:
    # Remove trailing slash
    OLLAMA_BASE_URL = (
        OLLAMA_BASE_URL[:-1] if OLLAMA_BASE_URL.endswith("/") else OLLAMA_BASE_URL
    )


K8S_FLAG = os.environ.get("K8S_FLAG", "")
USE_OLLAMA_DOCKER = os.environ.get("USE_OLLAMA_DOCKER", "false")

if OLLAMA_BASE_URL == "" and OLLAMA_API_BASE_URL != "":
    OLLAMA_BASE_URL = (
        OLLAMA_API_BASE_URL[:-4]
        if OLLAMA_API_BASE_URL.endswith("/api")
        else OLLAMA_API_BASE_URL
    )

if ENV == "prod":
    if OLLAMA_BASE_URL == "/ollama" and not K8S_FLAG:
        if USE_OLLAMA_DOCKER.lower() == "true":
            # if you use all-in-one docker container (Open WebUI + Ollama)
            # with the docker build arg USE_OLLAMA=true (--build-arg="USE_OLLAMA=true") this only works with http://localhost:11434
            OLLAMA_BASE_URL = "http://localhost:11434"
        else:
            OLLAMA_BASE_URL = "http://host.docker.internal:11434"
    elif K8S_FLAG:
        OLLAMA_BASE_URL = "http://ollama-service.open-webui.svc.cluster.local:11434"


OLLAMA_BASE_URLS = os.environ.get("OLLAMA_BASE_URLS", "")
OLLAMA_BASE_URLS = OLLAMA_BASE_URLS if OLLAMA_BASE_URLS != "" else OLLAMA_BASE_URL

OLLAMA_BASE_URLS = [url.strip() for url in OLLAMA_BASE_URLS.split(";")]
OLLAMA_BASE_URLS = PersistentConfig(
    "OLLAMA_BASE_URLS", "ollama.base_urls", OLLAMA_BASE_URLS
)

OLLAMA_API_CONFIGS = PersistentConfig(
    "OLLAMA_API_CONFIGS",
    "ollama.api_configs",
    {},
)

####################################
# OPENAI_API
####################################


ENABLE_OPENAI_API = PersistentConfig(
    "ENABLE_OPENAI_API",
    "openai.enable",
    os.environ.get("ENABLE_OPENAI_API", "True").lower() == "true",
)


OPENAI_API_KEY = os.environ.get("OPENAI_API_KEY", "")
OPENAI_API_BASE_URL = os.environ.get("OPENAI_API_BASE_URL", "")

GEMINI_API_KEY = os.environ.get("GEMINI_API_KEY", "")
GEMINI_API_BASE_URL = os.environ.get("GEMINI_API_BASE_URL", "")


if OPENAI_API_BASE_URL == "":
    OPENAI_API_BASE_URL = "https://api.openai.com/v1"

OPENAI_API_KEYS = os.environ.get("OPENAI_API_KEYS", "")
OPENAI_API_KEYS = OPENAI_API_KEYS if OPENAI_API_KEYS != "" else OPENAI_API_KEY

OPENAI_API_KEYS = [url.strip() for url in OPENAI_API_KEYS.split(";")]
OPENAI_API_KEYS = PersistentConfig(
    "OPENAI_API_KEYS", "openai.api_keys", OPENAI_API_KEYS
)

OPENAI_API_BASE_URLS = os.environ.get("OPENAI_API_BASE_URLS", "")
OPENAI_API_BASE_URLS = (
    OPENAI_API_BASE_URLS if OPENAI_API_BASE_URLS != "" else OPENAI_API_BASE_URL
)

OPENAI_API_BASE_URLS = [
    url.strip() if url != "" else "https://api.openai.com/v1"
    for url in OPENAI_API_BASE_URLS.split(";")
]
OPENAI_API_BASE_URLS = PersistentConfig(
    "OPENAI_API_BASE_URLS", "openai.api_base_urls", OPENAI_API_BASE_URLS
)

OPENAI_API_CONFIGS = PersistentConfig(
    "OPENAI_API_CONFIGS",
    "openai.api_configs",
    {},
)

# Get the actual OpenAI API key based on the base URL
OPENAI_API_KEY = ""
try:
    OPENAI_API_KEY = OPENAI_API_KEYS.value[
        OPENAI_API_BASE_URLS.value.index("https://api.openai.com/v1")
    ]
except Exception:
    pass
OPENAI_API_BASE_URL = "https://api.openai.com/v1"

####################################
# TOOL_SERVERS
####################################


TOOL_SERVER_CONNECTIONS = PersistentConfig(
    "TOOL_SERVER_CONNECTIONS",
    "tool_server.connections",
    [],
)

####################################
# WEBUI
####################################


WEBUI_URL = PersistentConfig(
    "WEBUI_URL", "webui.url", os.environ.get("WEBUI_URL", "http://localhost:3000")
)


ENABLE_SIGNUP = PersistentConfig(
    "ENABLE_SIGNUP",
    "ui.enable_signup",
    (
        False
        if not WEBUI_AUTH
        else os.environ.get("ENABLE_SIGNUP", "True").lower() == "true"
    ),
)

ENABLE_LOGIN_FORM = PersistentConfig(
    "ENABLE_LOGIN_FORM",
    "ui.ENABLE_LOGIN_FORM",
    os.environ.get("ENABLE_LOGIN_FORM", "True").lower() == "true",
)


DEFAULT_LOCALE = PersistentConfig(
    "DEFAULT_LOCALE",
    "ui.default_locale",
    os.environ.get("DEFAULT_LOCALE", ""),
)

DEFAULT_MODELS = PersistentConfig(
    "DEFAULT_MODELS", "ui.default_models", os.environ.get("DEFAULT_MODELS", None)
)

DEFAULT_PROMPT_SUGGESTIONS = PersistentConfig(
    "DEFAULT_PROMPT_SUGGESTIONS",
    "ui.prompt_suggestions",
    [
        {
            "title": ["Help me study", "vocabulary for a college entrance exam"],
            "content": "Help me study vocabulary: write a sentence for me to fill in the blank, and I'll try to pick the correct option.",
        },
        {
            "title": ["Give me ideas", "for what to do with my kids' art"],
            "content": "What are 5 creative things I could do with my kids' art? I don't want to throw them away, but it's also so much clutter.",
        },
        {
            "title": ["Tell me a fun fact", "about the Roman Empire"],
            "content": "Tell me a random fun fact about the Roman Empire",
        },
        {
            "title": ["Show me a code snippet", "of a website's sticky header"],
            "content": "Show me a code snippet of a website's sticky header in CSS and JavaScript.",
        },
        {
            "title": [
                "Explain options trading",
                "if I'm familiar with buying and selling stocks",
            ],
            "content": "Explain options trading in simple terms if I'm familiar with buying and selling stocks.",
        },
        {
            "title": ["Overcome procrastination", "give me tips"],
            "content": "Could you start by asking me about instances when I procrastinate the most and then give me some suggestions to overcome it?",
        },
    ],
)

MODEL_ORDER_LIST = PersistentConfig(
    "MODEL_ORDER_LIST",
    "ui.model_order_list",
    [],
)

DEFAULT_USER_ROLE = PersistentConfig(
    "DEFAULT_USER_ROLE",
    "ui.default_user_role",
    os.getenv("DEFAULT_USER_ROLE", "pending"),
)

USER_PERMISSIONS_WORKSPACE_MODELS_ACCESS = (
    os.environ.get("USER_PERMISSIONS_WORKSPACE_MODELS_ACCESS", "False").lower()
    == "true"
)

USER_PERMISSIONS_WORKSPACE_KNOWLEDGE_ACCESS = (
    os.environ.get("USER_PERMISSIONS_WORKSPACE_KNOWLEDGE_ACCESS", "False").lower()
    == "true"
)

USER_PERMISSIONS_WORKSPACE_PROMPTS_ACCESS = (
    os.environ.get("USER_PERMISSIONS_WORKSPACE_PROMPTS_ACCESS", "False").lower()
    == "true"
)

USER_PERMISSIONS_WORKSPACE_TOOLS_ACCESS = (
    os.environ.get("USER_PERMISSIONS_WORKSPACE_TOOLS_ACCESS", "False").lower() == "true"
)

USER_PERMISSIONS_WORKSPACE_MODELS_ALLOW_PUBLIC_SHARING = (
    os.environ.get(
        "USER_PERMISSIONS_WORKSPACE_MODELS_ALLOW_PUBLIC_SHARING", "False"
    ).lower()
    == "true"
)

USER_PERMISSIONS_WORKSPACE_KNOWLEDGE_ALLOW_PUBLIC_SHARING = (
    os.environ.get(
        "USER_PERMISSIONS_WORKSPACE_KNOWLEDGE_ALLOW_PUBLIC_SHARING", "False"
    ).lower()
    == "true"
)

USER_PERMISSIONS_WORKSPACE_PROMPTS_ALLOW_PUBLIC_SHARING = (
    os.environ.get(
        "USER_PERMISSIONS_WORKSPACE_PROMPTS_ALLOW_PUBLIC_SHARING", "False"
    ).lower()
    == "true"
)

USER_PERMISSIONS_WORKSPACE_TOOLS_ALLOW_PUBLIC_SHARING = (
    os.environ.get(
        "USER_PERMISSIONS_WORKSPACE_TOOLS_ALLOW_PUBLIC_SHARING", "False"
    ).lower()
    == "true"
)


USER_PERMISSIONS_CHAT_CONTROLS = (
    os.environ.get("USER_PERMISSIONS_CHAT_CONTROLS", "True").lower() == "true"
)

USER_PERMISSIONS_CHAT_FILE_UPLOAD = (
    os.environ.get("USER_PERMISSIONS_CHAT_FILE_UPLOAD", "True").lower() == "true"
)

USER_PERMISSIONS_CHAT_DELETE = (
    os.environ.get("USER_PERMISSIONS_CHAT_DELETE", "True").lower() == "true"
)

USER_PERMISSIONS_CHAT_EDIT = (
    os.environ.get("USER_PERMISSIONS_CHAT_EDIT", "True").lower() == "true"
)

USER_PERMISSIONS_CHAT_STT = (
    os.environ.get("USER_PERMISSIONS_CHAT_STT", "True").lower() == "true"
)

USER_PERMISSIONS_CHAT_TTS = (
    os.environ.get("USER_PERMISSIONS_CHAT_TTS", "True").lower() == "true"
)

USER_PERMISSIONS_CHAT_CALL = (
    os.environ.get("USER_PERMISSIONS_CHAT_CALL", "True").lower() == "true"
)

USER_PERMISSIONS_CHAT_MULTIPLE_MODELS = (
    os.environ.get("USER_PERMISSIONS_CHAT_MULTIPLE_MODELS", "True").lower() == "true"
)

USER_PERMISSIONS_CHAT_TEMPORARY = (
    os.environ.get("USER_PERMISSIONS_CHAT_TEMPORARY", "True").lower() == "true"
)

USER_PERMISSIONS_CHAT_TEMPORARY_ENFORCED = (
    os.environ.get("USER_PERMISSIONS_CHAT_TEMPORARY_ENFORCED", "False").lower()
    == "true"
)

<<<<<<< HEAD
USER_PERMISSIONS_FEATURES_DIRECT_TOOL_SERVERS = (
    os.environ.get("USER_PERMISSIONS_FEATURES_DIRECT_TOOL_SERVERS", "False").lower()
    == "true"
)

USER_PERMISSIONS_CHAT_TEMPORARY_ENFORCED = (
    os.environ.get("USER_PERMISSIONS_CHAT_TEMPORARY_ENFORCED", "False").lower()
    == "true"
)

=======
>>>>>>> 07d84601

USER_PERMISSIONS_FEATURES_DIRECT_TOOL_SERVERS = (
    os.environ.get("USER_PERMISSIONS_FEATURES_DIRECT_TOOL_SERVERS", "False").lower()
    == "true"
)

USER_PERMISSIONS_FEATURES_WEB_SEARCH = (
    os.environ.get("USER_PERMISSIONS_FEATURES_WEB_SEARCH", "True").lower() == "true"
)

USER_PERMISSIONS_FEATURES_IMAGE_GENERATION = (
    os.environ.get("USER_PERMISSIONS_FEATURES_IMAGE_GENERATION", "True").lower()
    == "true"
)

USER_PERMISSIONS_FEATURES_CODE_INTERPRETER = (
    os.environ.get("USER_PERMISSIONS_FEATURES_CODE_INTERPRETER", "True").lower()
    == "true"
)


DEFAULT_USER_PERMISSIONS = {
    "workspace": {
        "models": USER_PERMISSIONS_WORKSPACE_MODELS_ACCESS,
        "knowledge": USER_PERMISSIONS_WORKSPACE_KNOWLEDGE_ACCESS,
        "prompts": USER_PERMISSIONS_WORKSPACE_PROMPTS_ACCESS,
        "tools": USER_PERMISSIONS_WORKSPACE_TOOLS_ACCESS,
    },
    "sharing": {
        "public_models": USER_PERMISSIONS_WORKSPACE_MODELS_ALLOW_PUBLIC_SHARING,
        "public_knowledge": USER_PERMISSIONS_WORKSPACE_KNOWLEDGE_ALLOW_PUBLIC_SHARING,
        "public_prompts": USER_PERMISSIONS_WORKSPACE_PROMPTS_ALLOW_PUBLIC_SHARING,
        "public_tools": USER_PERMISSIONS_WORKSPACE_TOOLS_ALLOW_PUBLIC_SHARING,
    },
    "chat": {
        "controls": USER_PERMISSIONS_CHAT_CONTROLS,
        "file_upload": USER_PERMISSIONS_CHAT_FILE_UPLOAD,
        "delete": USER_PERMISSIONS_CHAT_DELETE,
        "edit": USER_PERMISSIONS_CHAT_EDIT,
        "stt": USER_PERMISSIONS_CHAT_STT,
        "tts": USER_PERMISSIONS_CHAT_TTS,
        "call": USER_PERMISSIONS_CHAT_CALL,
        "multiple_models": USER_PERMISSIONS_CHAT_MULTIPLE_MODELS,
        "temporary": USER_PERMISSIONS_CHAT_TEMPORARY,
        "temporary_enforced": USER_PERMISSIONS_CHAT_TEMPORARY_ENFORCED,
    },
    "features": {
        "direct_tool_servers": USER_PERMISSIONS_FEATURES_DIRECT_TOOL_SERVERS,
        "web_search": USER_PERMISSIONS_FEATURES_WEB_SEARCH,
        "image_generation": USER_PERMISSIONS_FEATURES_IMAGE_GENERATION,
        "code_interpreter": USER_PERMISSIONS_FEATURES_CODE_INTERPRETER,
    },
}

USER_PERMISSIONS = PersistentConfig(
    "USER_PERMISSIONS",
    "user.permissions",
    DEFAULT_USER_PERMISSIONS,
)

ENABLE_CHANNELS = PersistentConfig(
    "ENABLE_CHANNELS",
    "channels.enable",
    os.environ.get("ENABLE_CHANNELS", "False").lower() == "true",
)


ENABLE_EVALUATION_ARENA_MODELS = PersistentConfig(
    "ENABLE_EVALUATION_ARENA_MODELS",
    "evaluation.arena.enable",
    os.environ.get("ENABLE_EVALUATION_ARENA_MODELS", "True").lower() == "true",
)
EVALUATION_ARENA_MODELS = PersistentConfig(
    "EVALUATION_ARENA_MODELS",
    "evaluation.arena.models",
    [],
)

DEFAULT_ARENA_MODEL = {
    "id": "arena-model",
    "name": "Arena Model",
    "meta": {
        "profile_image_url": "/favicon.png",
        "description": "Submit your questions to anonymous AI chatbots and vote on the best response.",
        "model_ids": None,
    },
}

WEBHOOK_URL = PersistentConfig(
    "WEBHOOK_URL", "webhook_url", os.environ.get("WEBHOOK_URL", "")
)

ENABLE_ADMIN_EXPORT = os.environ.get("ENABLE_ADMIN_EXPORT", "True").lower() == "true"

ENABLE_ADMIN_CHAT_ACCESS = (
    os.environ.get("ENABLE_ADMIN_CHAT_ACCESS", "True").lower() == "true"
)

ENABLE_COMMUNITY_SHARING = PersistentConfig(
    "ENABLE_COMMUNITY_SHARING",
    "ui.enable_community_sharing",
    os.environ.get("ENABLE_COMMUNITY_SHARING", "True").lower() == "true",
)

ENABLE_MESSAGE_RATING = PersistentConfig(
    "ENABLE_MESSAGE_RATING",
    "ui.enable_message_rating",
    os.environ.get("ENABLE_MESSAGE_RATING", "True").lower() == "true",
)

ENABLE_USER_WEBHOOKS = PersistentConfig(
    "ENABLE_USER_WEBHOOKS",
    "ui.enable_user_webhooks",
    os.environ.get("ENABLE_USER_WEBHOOKS", "True").lower() == "true",
)


def validate_cors_origins(origins):
    for origin in origins:
        if origin != "*":
            validate_cors_origin(origin)


def validate_cors_origin(origin):
    parsed_url = urlparse(origin)

    # Check if the scheme is either http or https
    if parsed_url.scheme not in ["http", "https"]:
        raise ValueError(
            f"Invalid scheme in CORS_ALLOW_ORIGIN: '{origin}'. Only 'http' and 'https' are allowed."
        )

    # Ensure that the netloc (domain + port) is present, indicating it's a valid URL
    if not parsed_url.netloc:
        raise ValueError(f"Invalid URL structure in CORS_ALLOW_ORIGIN: '{origin}'.")


# For production, you should only need one host as
# fastapi serves the svelte-kit built frontend and backend from the same host and port.
# To test CORS_ALLOW_ORIGIN locally, you can set something like
# CORS_ALLOW_ORIGIN=http://localhost:5173;http://localhost:8080
# in your .env file depending on your frontend port, 5173 in this case.
CORS_ALLOW_ORIGIN = os.environ.get("CORS_ALLOW_ORIGIN", "*").split(";")

if "*" in CORS_ALLOW_ORIGIN:
    log.warning(
        "\n\nWARNING: CORS_ALLOW_ORIGIN IS SET TO '*' - NOT RECOMMENDED FOR PRODUCTION DEPLOYMENTS.\n"
    )

validate_cors_origins(CORS_ALLOW_ORIGIN)


class BannerModel(BaseModel):
    id: str
    type: str
    title: Optional[str] = None
    content: str
    dismissible: bool
    timestamp: int


try:
    banners = json.loads(os.environ.get("WEBUI_BANNERS", "[]"))
    banners = [BannerModel(**banner) for banner in banners]
except Exception as e:
    log.exception(f"Error loading WEBUI_BANNERS: {e}")
    banners = []

WEBUI_BANNERS = PersistentConfig("WEBUI_BANNERS", "ui.banners", banners)


SHOW_ADMIN_DETAILS = PersistentConfig(
    "SHOW_ADMIN_DETAILS",
    "auth.admin.show",
    os.environ.get("SHOW_ADMIN_DETAILS", "true").lower() == "true",
)

ADMIN_EMAIL = PersistentConfig(
    "ADMIN_EMAIL",
    "auth.admin.email",
    os.environ.get("ADMIN_EMAIL", None),
)


####################################
# TASKS
####################################


TASK_MODEL = PersistentConfig(
    "TASK_MODEL",
    "task.model.default",
    os.environ.get("TASK_MODEL", ""),
)

TASK_MODEL_EXTERNAL = PersistentConfig(
    "TASK_MODEL_EXTERNAL",
    "task.model.external",
    os.environ.get("TASK_MODEL_EXTERNAL", ""),
)

TITLE_GENERATION_PROMPT_TEMPLATE = PersistentConfig(
    "TITLE_GENERATION_PROMPT_TEMPLATE",
    "task.title.prompt_template",
    os.environ.get("TITLE_GENERATION_PROMPT_TEMPLATE", ""),
)

DEFAULT_TITLE_GENERATION_PROMPT_TEMPLATE = """### Task:
Generate a concise, 3-5 word title with an emoji summarizing the chat history.
### Guidelines:
- The title should clearly represent the main theme or subject of the conversation.
- Use emojis that enhance understanding of the topic, but avoid quotation marks or special formatting.
- Write the title in the chat's primary language; default to English if multilingual.
- Prioritize accuracy over excessive creativity; keep it clear and simple.
### Output:
JSON format: { "title": "your concise title here" }
### Examples:
- { "title": "📉 Stock Market Trends" },
- { "title": "🍪 Perfect Chocolate Chip Recipe" },
- { "title": "Evolution of Music Streaming" },
- { "title": "Remote Work Productivity Tips" },
- { "title": "Artificial Intelligence in Healthcare" },
- { "title": "🎮 Video Game Development Insights" }
### Chat History:
<chat_history>
{{MESSAGES:END:2}}
</chat_history>"""

TAGS_GENERATION_PROMPT_TEMPLATE = PersistentConfig(
    "TAGS_GENERATION_PROMPT_TEMPLATE",
    "task.tags.prompt_template",
    os.environ.get("TAGS_GENERATION_PROMPT_TEMPLATE", ""),
)

DEFAULT_TAGS_GENERATION_PROMPT_TEMPLATE = """### Task:
Generate 1-3 broad tags categorizing the main themes of the chat history, along with 1-3 more specific subtopic tags.

### Guidelines:
- Start with high-level domains (e.g. Science, Technology, Philosophy, Arts, Politics, Business, Health, Sports, Entertainment, Education)
- Consider including relevant subfields/subdomains if they are strongly represented throughout the conversation
- If content is too short (less than 3 messages) or too diverse, use only ["General"]
- Use the chat's primary language; default to English if multilingual
- Prioritize accuracy over specificity

### Output:
JSON format: { "tags": ["tag1", "tag2", "tag3"] }

### Chat History:
<chat_history>
{{MESSAGES:END:6}}
</chat_history>"""

IMAGE_PROMPT_GENERATION_PROMPT_TEMPLATE = PersistentConfig(
    "IMAGE_PROMPT_GENERATION_PROMPT_TEMPLATE",
    "task.image.prompt_template",
    os.environ.get("IMAGE_PROMPT_GENERATION_PROMPT_TEMPLATE", ""),
)

DEFAULT_IMAGE_PROMPT_GENERATION_PROMPT_TEMPLATE = """### Task:
Generate a detailed prompt for am image generation task based on the given language and context. Describe the image as if you were explaining it to someone who cannot see it. Include relevant details, colors, shapes, and any other important elements.

### Guidelines:
- Be descriptive and detailed, focusing on the most important aspects of the image.
- Avoid making assumptions or adding information not present in the image.
- Use the chat's primary language; default to English if multilingual.
- If the image is too complex, focus on the most prominent elements.

### Output:
Strictly return in JSON format:
{
    "prompt": "Your detailed description here."
}

### Chat History:
<chat_history>
{{MESSAGES:END:6}}
</chat_history>"""

ENABLE_TAGS_GENERATION = PersistentConfig(
    "ENABLE_TAGS_GENERATION",
    "task.tags.enable",
    os.environ.get("ENABLE_TAGS_GENERATION", "True").lower() == "true",
)

ENABLE_TITLE_GENERATION = PersistentConfig(
    "ENABLE_TITLE_GENERATION",
    "task.title.enable",
    os.environ.get("ENABLE_TITLE_GENERATION", "True").lower() == "true",
)


ENABLE_SEARCH_QUERY_GENERATION = PersistentConfig(
    "ENABLE_SEARCH_QUERY_GENERATION",
    "task.query.search.enable",
    os.environ.get("ENABLE_SEARCH_QUERY_GENERATION", "True").lower() == "true",
)

ENABLE_RETRIEVAL_QUERY_GENERATION = PersistentConfig(
    "ENABLE_RETRIEVAL_QUERY_GENERATION",
    "task.query.retrieval.enable",
    os.environ.get("ENABLE_RETRIEVAL_QUERY_GENERATION", "True").lower() == "true",
)


QUERY_GENERATION_PROMPT_TEMPLATE = PersistentConfig(
    "QUERY_GENERATION_PROMPT_TEMPLATE",
    "task.query.prompt_template",
    os.environ.get("QUERY_GENERATION_PROMPT_TEMPLATE", ""),
)

DEFAULT_QUERY_GENERATION_PROMPT_TEMPLATE = """### Task:
Analyze the chat history to determine the necessity of generating search queries, in the given language. By default, **prioritize generating 1-3 broad and relevant search queries** unless it is absolutely certain that no additional information is required. The aim is to retrieve comprehensive, updated, and valuable information even with minimal uncertainty. If no search is unequivocally needed, return an empty list.

### Guidelines:
- Respond **EXCLUSIVELY** with a JSON object. Any form of extra commentary, explanation, or additional text is strictly prohibited.
- When generating search queries, respond in the format: { "queries": ["query1", "query2"] }, ensuring each query is distinct, concise, and relevant to the topic.
- If and only if it is entirely certain that no useful results can be retrieved by a search, return: { "queries": [] }.
- Err on the side of suggesting search queries if there is **any chance** they might provide useful or updated information.
- Be concise and focused on composing high-quality search queries, avoiding unnecessary elaboration, commentary, or assumptions.
- Today's date is: {{CURRENT_DATE}}.
- Always prioritize providing actionable and broad queries that maximize informational coverage.

### Output:
Strictly return in JSON format: 
{
  "queries": ["query1", "query2"]
}

### Chat History:
<chat_history>
{{MESSAGES:END:6}}
</chat_history>
"""

ENABLE_AUTOCOMPLETE_GENERATION = PersistentConfig(
    "ENABLE_AUTOCOMPLETE_GENERATION",
    "task.autocomplete.enable",
    os.environ.get("ENABLE_AUTOCOMPLETE_GENERATION", "False").lower() == "true",
)

AUTOCOMPLETE_GENERATION_INPUT_MAX_LENGTH = PersistentConfig(
    "AUTOCOMPLETE_GENERATION_INPUT_MAX_LENGTH",
    "task.autocomplete.input_max_length",
    int(os.environ.get("AUTOCOMPLETE_GENERATION_INPUT_MAX_LENGTH", "-1")),
)

AUTOCOMPLETE_GENERATION_PROMPT_TEMPLATE = PersistentConfig(
    "AUTOCOMPLETE_GENERATION_PROMPT_TEMPLATE",
    "task.autocomplete.prompt_template",
    os.environ.get("AUTOCOMPLETE_GENERATION_PROMPT_TEMPLATE", ""),
)


DEFAULT_AUTOCOMPLETE_GENERATION_PROMPT_TEMPLATE = """### Task:
You are an autocompletion system. Continue the text in `<text>` based on the **completion type** in `<type>` and the given language.  

### **Instructions**:
1. Analyze `<text>` for context and meaning.  
2. Use `<type>` to guide your output:  
   - **General**: Provide a natural, concise continuation.  
   - **Search Query**: Complete as if generating a realistic search query.  
3. Start as if you are directly continuing `<text>`. Do **not** repeat, paraphrase, or respond as a model. Simply complete the text.  
4. Ensure the continuation:
   - Flows naturally from `<text>`.  
   - Avoids repetition, overexplaining, or unrelated ideas.  
5. If unsure, return: `{ "text": "" }`.  

### **Output Rules**:
- Respond only in JSON format: `{ "text": "<your_completion>" }`.

### **Examples**:
#### Example 1:  
Input:  
<type>General</type>  
<text>The sun was setting over the horizon, painting the sky</text>  
Output:  
{ "text": "with vibrant shades of orange and pink." }

#### Example 2:  
Input:  
<type>Search Query</type>  
<text>Top-rated restaurants in</text>  
Output:  
{ "text": "New York City for Italian cuisine." }  

---
### Context:
<chat_history>
{{MESSAGES:END:6}}
</chat_history>
<type>{{TYPE}}</type>  
<text>{{PROMPT}}</text>  
#### Output:
"""

TOOLS_FUNCTION_CALLING_PROMPT_TEMPLATE = PersistentConfig(
    "TOOLS_FUNCTION_CALLING_PROMPT_TEMPLATE",
    "task.tools.prompt_template",
    os.environ.get("TOOLS_FUNCTION_CALLING_PROMPT_TEMPLATE", ""),
)


DEFAULT_TOOLS_FUNCTION_CALLING_PROMPT_TEMPLATE = """Available Tools: {{TOOLS}}

Your task is to choose and return the correct tool(s) from the list of available tools based on the query. Follow these guidelines:

- Return only the JSON object, without any additional text or explanation.

- If no tools match the query, return an empty array: 
   {
     "tool_calls": []
   }

- If one or more tools match the query, construct a JSON response containing a "tool_calls" array with objects that include:
   - "name": The tool's name.
   - "parameters": A dictionary of required parameters and their corresponding values.

The format for the JSON response is strictly:
{
  "tool_calls": [
    {"name": "toolName1", "parameters": {"key1": "value1"}},
    {"name": "toolName2", "parameters": {"key2": "value2"}}
  ]
}"""


DEFAULT_EMOJI_GENERATION_PROMPT_TEMPLATE = """Your task is to reflect the speaker's likely facial expression through a fitting emoji. Interpret emotions from the message and reflect their facial expression using fitting, diverse emojis (e.g., 😊, 😢, 😡, 😱).

Message: ```{{prompt}}```"""

DEFAULT_MOA_GENERATION_PROMPT_TEMPLATE = """You have been provided with a set of responses from various models to the latest user query: "{{prompt}}"

Your task is to synthesize these responses into a single, high-quality response. It is crucial to critically evaluate the information provided in these responses, recognizing that some of it may be biased or incorrect. Your response should not simply replicate the given answers but should offer a refined, accurate, and comprehensive reply to the instruction. Ensure your response is well-structured, coherent, and adheres to the highest standards of accuracy and reliability.

Responses from models: {{responses}}"""


####################################
# Code Interpreter
####################################

ENABLE_CODE_EXECUTION = PersistentConfig(
    "ENABLE_CODE_EXECUTION",
    "code_execution.enable",
    os.environ.get("ENABLE_CODE_EXECUTION", "True").lower() == "true",
)

CODE_EXECUTION_ENGINE = PersistentConfig(
    "CODE_EXECUTION_ENGINE",
    "code_execution.engine",
    os.environ.get("CODE_EXECUTION_ENGINE", "pyodide"),
)

CODE_EXECUTION_JUPYTER_URL = PersistentConfig(
    "CODE_EXECUTION_JUPYTER_URL",
    "code_execution.jupyter.url",
    os.environ.get("CODE_EXECUTION_JUPYTER_URL", ""),
)

CODE_EXECUTION_JUPYTER_AUTH = PersistentConfig(
    "CODE_EXECUTION_JUPYTER_AUTH",
    "code_execution.jupyter.auth",
    os.environ.get("CODE_EXECUTION_JUPYTER_AUTH", ""),
)

CODE_EXECUTION_JUPYTER_AUTH_TOKEN = PersistentConfig(
    "CODE_EXECUTION_JUPYTER_AUTH_TOKEN",
    "code_execution.jupyter.auth_token",
    os.environ.get("CODE_EXECUTION_JUPYTER_AUTH_TOKEN", ""),
)


CODE_EXECUTION_JUPYTER_AUTH_PASSWORD = PersistentConfig(
    "CODE_EXECUTION_JUPYTER_AUTH_PASSWORD",
    "code_execution.jupyter.auth_password",
    os.environ.get("CODE_EXECUTION_JUPYTER_AUTH_PASSWORD", ""),
)

CODE_EXECUTION_JUPYTER_TIMEOUT = PersistentConfig(
    "CODE_EXECUTION_JUPYTER_TIMEOUT",
    "code_execution.jupyter.timeout",
    int(os.environ.get("CODE_EXECUTION_JUPYTER_TIMEOUT", "60")),
)

ENABLE_CODE_INTERPRETER = PersistentConfig(
    "ENABLE_CODE_INTERPRETER",
    "code_interpreter.enable",
    os.environ.get("ENABLE_CODE_INTERPRETER", "True").lower() == "true",
)

CODE_INTERPRETER_ENGINE = PersistentConfig(
    "CODE_INTERPRETER_ENGINE",
    "code_interpreter.engine",
    os.environ.get("CODE_INTERPRETER_ENGINE", "pyodide"),
)

CODE_INTERPRETER_PROMPT_TEMPLATE = PersistentConfig(
    "CODE_INTERPRETER_PROMPT_TEMPLATE",
    "code_interpreter.prompt_template",
    os.environ.get("CODE_INTERPRETER_PROMPT_TEMPLATE", ""),
)

CODE_INTERPRETER_JUPYTER_URL = PersistentConfig(
    "CODE_INTERPRETER_JUPYTER_URL",
    "code_interpreter.jupyter.url",
    os.environ.get(
        "CODE_INTERPRETER_JUPYTER_URL", os.environ.get("CODE_EXECUTION_JUPYTER_URL", "")
    ),
)

CODE_INTERPRETER_JUPYTER_AUTH = PersistentConfig(
    "CODE_INTERPRETER_JUPYTER_AUTH",
    "code_interpreter.jupyter.auth",
    os.environ.get(
        "CODE_INTERPRETER_JUPYTER_AUTH",
        os.environ.get("CODE_EXECUTION_JUPYTER_AUTH", ""),
    ),
)

CODE_INTERPRETER_JUPYTER_AUTH_TOKEN = PersistentConfig(
    "CODE_INTERPRETER_JUPYTER_AUTH_TOKEN",
    "code_interpreter.jupyter.auth_token",
    os.environ.get(
        "CODE_INTERPRETER_JUPYTER_AUTH_TOKEN",
        os.environ.get("CODE_EXECUTION_JUPYTER_AUTH_TOKEN", ""),
    ),
)


CODE_INTERPRETER_JUPYTER_AUTH_PASSWORD = PersistentConfig(
    "CODE_INTERPRETER_JUPYTER_AUTH_PASSWORD",
    "code_interpreter.jupyter.auth_password",
    os.environ.get(
        "CODE_INTERPRETER_JUPYTER_AUTH_PASSWORD",
        os.environ.get("CODE_EXECUTION_JUPYTER_AUTH_PASSWORD", ""),
    ),
)

CODE_INTERPRETER_JUPYTER_TIMEOUT = PersistentConfig(
    "CODE_INTERPRETER_JUPYTER_TIMEOUT",
    "code_interpreter.jupyter.timeout",
    int(
        os.environ.get(
            "CODE_INTERPRETER_JUPYTER_TIMEOUT",
            os.environ.get("CODE_EXECUTION_JUPYTER_TIMEOUT", "60"),
        )
    ),
)


DEFAULT_CODE_INTERPRETER_PROMPT = """
#### Tools Available

1. **Code Interpreter**: `<code_interpreter type="code" lang="python"></code_interpreter>`
   - You have access to a Python shell that runs directly in the user's browser, enabling fast execution of code for analysis, calculations, or problem-solving.  Use it in this response.
   - The Python code you write can incorporate a wide array of libraries, handle data manipulation or visualization, perform API calls for web-related tasks, or tackle virtually any computational challenge. Use this flexibility to **think outside the box, craft elegant solutions, and harness Python's full potential**.
   - To use it, **you must enclose your code within `<code_interpreter type="code" lang="python">` XML tags** and stop right away. If you don't, the code won't execute. Do NOT use triple backticks.
   - When coding, **always aim to print meaningful outputs** (e.g., results, tables, summaries, or visuals) to better interpret and verify the findings. Avoid relying on implicit outputs; prioritize explicit and clear print statements so the results are effectively communicated to the user.  
   - After obtaining the printed output, **always provide a concise analysis, interpretation, or next steps to help the user understand the findings or refine the outcome further.**  
   - If the results are unclear, unexpected, or require validation, refine the code and execute it again as needed. Always aim to deliver meaningful insights from the results, iterating if necessary.  
   - **If a link to an image, audio, or any file is provided in markdown format in the output, ALWAYS regurgitate word for word, explicitly display it as part of the response to ensure the user can access it easily, do NOT change the link.**
   - All responses should be communicated in the chat's primary language, ensuring seamless understanding. If the chat is multilingual, default to English for clarity.

Ensure that the tools are effectively utilized to achieve the highest-quality analysis for the user."""


####################################
# Vector Database
####################################

VECTOR_DB = os.environ.get("VECTOR_DB", "chroma")

# Chroma
CHROMA_DATA_PATH = f"{DATA_DIR}/vector_db"

if VECTOR_DB == "chroma":
    import chromadb

    CHROMA_TENANT = os.environ.get("CHROMA_TENANT", chromadb.DEFAULT_TENANT)
    CHROMA_DATABASE = os.environ.get("CHROMA_DATABASE", chromadb.DEFAULT_DATABASE)
    CHROMA_HTTP_HOST = os.environ.get("CHROMA_HTTP_HOST", "")
    CHROMA_HTTP_PORT = int(os.environ.get("CHROMA_HTTP_PORT", "8000"))
    CHROMA_CLIENT_AUTH_PROVIDER = os.environ.get("CHROMA_CLIENT_AUTH_PROVIDER", "")
    CHROMA_CLIENT_AUTH_CREDENTIALS = os.environ.get(
        "CHROMA_CLIENT_AUTH_CREDENTIALS", ""
    )
    # Comma-separated list of header=value pairs
    CHROMA_HTTP_HEADERS = os.environ.get("CHROMA_HTTP_HEADERS", "")
    if CHROMA_HTTP_HEADERS:
        CHROMA_HTTP_HEADERS = dict(
            [pair.split("=") for pair in CHROMA_HTTP_HEADERS.split(",")]
        )
    else:
        CHROMA_HTTP_HEADERS = None
    CHROMA_HTTP_SSL = os.environ.get("CHROMA_HTTP_SSL", "false").lower() == "true"
# this uses the model defined in the Dockerfile ENV variable. If you dont use docker or docker based deployments such as k8s, the default embedding model will be used (sentence-transformers/all-MiniLM-L6-v2)

# Milvus

MILVUS_URI = os.environ.get("MILVUS_URI", f"{DATA_DIR}/vector_db/milvus.db")
MILVUS_DB = os.environ.get("MILVUS_DB", "default")
MILVUS_TOKEN = os.environ.get("MILVUS_TOKEN", None)

# Qdrant
QDRANT_URI = os.environ.get("QDRANT_URI", None)
QDRANT_API_KEY = os.environ.get("QDRANT_API_KEY", None)

# OpenSearch
OPENSEARCH_URI = os.environ.get("OPENSEARCH_URI", "https://localhost:9200")
OPENSEARCH_SSL = os.environ.get("OPENSEARCH_SSL", "true").lower() == "true"
OPENSEARCH_CERT_VERIFY = (
    os.environ.get("OPENSEARCH_CERT_VERIFY", "false").lower() == "true"
)
OPENSEARCH_USERNAME = os.environ.get("OPENSEARCH_USERNAME", None)
OPENSEARCH_PASSWORD = os.environ.get("OPENSEARCH_PASSWORD", None)

# ElasticSearch
ELASTICSEARCH_URL = os.environ.get("ELASTICSEARCH_URL", "https://localhost:9200")
ELASTICSEARCH_CA_CERTS = os.environ.get("ELASTICSEARCH_CA_CERTS", None)
ELASTICSEARCH_API_KEY = os.environ.get("ELASTICSEARCH_API_KEY", None)
ELASTICSEARCH_USERNAME = os.environ.get("ELASTICSEARCH_USERNAME", None)
ELASTICSEARCH_PASSWORD = os.environ.get("ELASTICSEARCH_PASSWORD", None)
ELASTICSEARCH_CLOUD_ID = os.environ.get("ELASTICSEARCH_CLOUD_ID", None)
SSL_ASSERT_FINGERPRINT = os.environ.get("SSL_ASSERT_FINGERPRINT", None)
ELASTICSEARCH_INDEX_PREFIX = os.environ.get(
    "ELASTICSEARCH_INDEX_PREFIX", "open_webui_collections"
)
# Pgvector
PGVECTOR_DB_URL = os.environ.get("PGVECTOR_DB_URL", DATABASE_URL)
if VECTOR_DB == "pgvector" and not PGVECTOR_DB_URL.startswith("postgres"):
    raise ValueError(
        "Pgvector requires setting PGVECTOR_DB_URL or using Postgres with vector extension as the primary database."
    )
PGVECTOR_INITIALIZE_MAX_VECTOR_LENGTH = int(
    os.environ.get("PGVECTOR_INITIALIZE_MAX_VECTOR_LENGTH", "1536")
)

####################################
# Information Retrieval (RAG)
####################################


# If configured, Google Drive will be available as an upload option.
ENABLE_GOOGLE_DRIVE_INTEGRATION = PersistentConfig(
    "ENABLE_GOOGLE_DRIVE_INTEGRATION",
    "google_drive.enable",
    os.getenv("ENABLE_GOOGLE_DRIVE_INTEGRATION", "False").lower() == "true",
)

GOOGLE_DRIVE_CLIENT_ID = PersistentConfig(
    "GOOGLE_DRIVE_CLIENT_ID",
    "google_drive.client_id",
    os.environ.get("GOOGLE_DRIVE_CLIENT_ID", ""),
)

GOOGLE_DRIVE_API_KEY = PersistentConfig(
    "GOOGLE_DRIVE_API_KEY",
    "google_drive.api_key",
    os.environ.get("GOOGLE_DRIVE_API_KEY", ""),
)

ENABLE_ONEDRIVE_INTEGRATION = PersistentConfig(
    "ENABLE_ONEDRIVE_INTEGRATION",
    "onedrive.enable",
    os.getenv("ENABLE_ONEDRIVE_INTEGRATION", "False").lower() == "true",
)

ONEDRIVE_CLIENT_ID = PersistentConfig(
    "ONEDRIVE_CLIENT_ID",
    "onedrive.client_id",
    os.environ.get("ONEDRIVE_CLIENT_ID", ""),
)

# RAG Content Extraction
CONTENT_EXTRACTION_ENGINE = PersistentConfig(
    "CONTENT_EXTRACTION_ENGINE",
    "rag.CONTENT_EXTRACTION_ENGINE",
    os.environ.get("CONTENT_EXTRACTION_ENGINE", "").lower(),
)

TIKA_SERVER_URL = PersistentConfig(
    "TIKA_SERVER_URL",
    "rag.tika_server_url",
    os.getenv("TIKA_SERVER_URL", "http://tika:9998"),  # Default for sidecar deployment
)

DOCLING_SERVER_URL = PersistentConfig(
    "DOCLING_SERVER_URL",
    "rag.docling_server_url",
    os.getenv("DOCLING_SERVER_URL", "http://docling:5001"),
)

DOCUMENT_INTELLIGENCE_ENDPOINT = PersistentConfig(
    "DOCUMENT_INTELLIGENCE_ENDPOINT",
    "rag.document_intelligence_endpoint",
    os.getenv("DOCUMENT_INTELLIGENCE_ENDPOINT", ""),
)

DOCUMENT_INTELLIGENCE_KEY = PersistentConfig(
    "DOCUMENT_INTELLIGENCE_KEY",
    "rag.document_intelligence_key",
    os.getenv("DOCUMENT_INTELLIGENCE_KEY", ""),
)

MISTRAL_OCR_API_KEY = PersistentConfig(
    "MISTRAL_OCR_API_KEY",
    "rag.mistral_ocr_api_key",
    os.getenv("MISTRAL_OCR_API_KEY", ""),
)

BYPASS_EMBEDDING_AND_RETRIEVAL = PersistentConfig(
    "BYPASS_EMBEDDING_AND_RETRIEVAL",
    "rag.bypass_embedding_and_retrieval",
    os.environ.get("BYPASS_EMBEDDING_AND_RETRIEVAL", "False").lower() == "true",
)


RAG_TOP_K = PersistentConfig(
    "RAG_TOP_K", "rag.top_k", int(os.environ.get("RAG_TOP_K", "3"))
)
RAG_TOP_K_RERANKER = PersistentConfig(
    "RAG_TOP_K_RERANKER",
    "rag.top_k_reranker",
    int(os.environ.get("RAG_TOP_K_RERANKER", "3")),
)
RAG_RELEVANCE_THRESHOLD = PersistentConfig(
    "RAG_RELEVANCE_THRESHOLD",
    "rag.relevance_threshold",
    float(os.environ.get("RAG_RELEVANCE_THRESHOLD", "0.0")),
)

ENABLE_RAG_HYBRID_SEARCH = PersistentConfig(
    "ENABLE_RAG_HYBRID_SEARCH",
    "rag.enable_hybrid_search",
    os.environ.get("ENABLE_RAG_HYBRID_SEARCH", "").lower() == "true",
)

RAG_FULL_CONTEXT = PersistentConfig(
    "RAG_FULL_CONTEXT",
    "rag.full_context",
    os.getenv("RAG_FULL_CONTEXT", "False").lower() == "true",
)

RAG_FILE_MAX_COUNT = PersistentConfig(
    "RAG_FILE_MAX_COUNT",
    "rag.file.max_count",
    (
        int(os.environ.get("RAG_FILE_MAX_COUNT"))
        if os.environ.get("RAG_FILE_MAX_COUNT")
        else None
    ),
)

RAG_FILE_MAX_SIZE = PersistentConfig(
    "RAG_FILE_MAX_SIZE",
    "rag.file.max_size",
    (
        int(os.environ.get("RAG_FILE_MAX_SIZE"))
        if os.environ.get("RAG_FILE_MAX_SIZE")
        else None
    ),
)

RAG_EMBEDDING_ENGINE = PersistentConfig(
    "RAG_EMBEDDING_ENGINE",
    "rag.embedding_engine",
    os.environ.get("RAG_EMBEDDING_ENGINE", ""),
)

PDF_EXTRACT_IMAGES = PersistentConfig(
    "PDF_EXTRACT_IMAGES",
    "rag.pdf_extract_images",
    os.environ.get("PDF_EXTRACT_IMAGES", "False").lower() == "true",
)

RAG_EMBEDDING_MODEL = PersistentConfig(
    "RAG_EMBEDDING_MODEL",
    "rag.embedding_model",
    os.environ.get("RAG_EMBEDDING_MODEL", "sentence-transformers/all-MiniLM-L6-v2"),
)
log.info(f"Embedding model set: {RAG_EMBEDDING_MODEL.value}")

RAG_EMBEDDING_MODEL_AUTO_UPDATE = (
    not OFFLINE_MODE
    and os.environ.get("RAG_EMBEDDING_MODEL_AUTO_UPDATE", "True").lower() == "true"
)

RAG_EMBEDDING_MODEL_TRUST_REMOTE_CODE = (
    os.environ.get("RAG_EMBEDDING_MODEL_TRUST_REMOTE_CODE", "True").lower() == "true"
)

RAG_EMBEDDING_BATCH_SIZE = PersistentConfig(
    "RAG_EMBEDDING_BATCH_SIZE",
    "rag.embedding_batch_size",
    int(
        os.environ.get("RAG_EMBEDDING_BATCH_SIZE")
        or os.environ.get("RAG_EMBEDDING_OPENAI_BATCH_SIZE", "1")
    ),
)

RAG_EMBEDDING_QUERY_PREFIX = os.environ.get("RAG_EMBEDDING_QUERY_PREFIX", None)

RAG_EMBEDDING_CONTENT_PREFIX = os.environ.get("RAG_EMBEDDING_CONTENT_PREFIX", None)

RAG_EMBEDDING_PREFIX_FIELD_NAME = os.environ.get(
    "RAG_EMBEDDING_PREFIX_FIELD_NAME", None
)

RAG_RERANKING_MODEL = PersistentConfig(
    "RAG_RERANKING_MODEL",
    "rag.reranking_model",
    os.environ.get("RAG_RERANKING_MODEL", ""),
)
if RAG_RERANKING_MODEL.value != "":
    log.info(f"Reranking model set: {RAG_RERANKING_MODEL.value}")

RAG_RERANKING_MODEL_AUTO_UPDATE = (
    not OFFLINE_MODE
    and os.environ.get("RAG_RERANKING_MODEL_AUTO_UPDATE", "True").lower() == "true"
)

RAG_RERANKING_MODEL_TRUST_REMOTE_CODE = (
    os.environ.get("RAG_RERANKING_MODEL_TRUST_REMOTE_CODE", "True").lower() == "true"
)


RAG_TEXT_SPLITTER = PersistentConfig(
    "RAG_TEXT_SPLITTER",
    "rag.text_splitter",
    os.environ.get("RAG_TEXT_SPLITTER", ""),
)


TIKTOKEN_CACHE_DIR = os.environ.get("TIKTOKEN_CACHE_DIR", f"{CACHE_DIR}/tiktoken")
TIKTOKEN_ENCODING_NAME = PersistentConfig(
    "TIKTOKEN_ENCODING_NAME",
    "rag.tiktoken_encoding_name",
    os.environ.get("TIKTOKEN_ENCODING_NAME", "cl100k_base"),
)


CHUNK_SIZE = PersistentConfig(
    "CHUNK_SIZE", "rag.chunk_size", int(os.environ.get("CHUNK_SIZE", "1000"))
)
CHUNK_OVERLAP = PersistentConfig(
    "CHUNK_OVERLAP",
    "rag.chunk_overlap",
    int(os.environ.get("CHUNK_OVERLAP", "100")),
)

DEFAULT_RAG_TEMPLATE = """### Task:
Respond to the user query using the provided context, incorporating inline citations in the format [id] **only when the <source> tag includes an explicit id attribute** (e.g., <source id="1">).

### Guidelines:
- If you don't know the answer, clearly state that.
- If uncertain, ask the user for clarification.
- Respond in the same language as the user's query.
- If the context is unreadable or of poor quality, inform the user and provide the best possible answer.
- If the answer isn't present in the context but you possess the knowledge, explain this to the user and provide the answer using your own understanding.
- **Only include inline citations using [id] (e.g., [1], [2]) when the <source> tag includes an id attribute.**
- Do not cite if the <source> tag does not contain an id attribute.
- Do not use XML tags in your response.
- Ensure citations are concise and directly related to the information provided.

### Example of Citation:
If the user asks about a specific topic and the information is found in a source with a provided id attribute, the response should include the citation like in the following example:
* "According to the study, the proposed method increases efficiency by 20% [1]."

### Output:
Provide a clear and direct response to the user's query, including inline citations in the format [id] only when the <source> tag with id attribute is present in the context.

<context>
{{CONTEXT}}
</context>

<user_query>
{{QUERY}}
</user_query>
"""

RAG_TEMPLATE = PersistentConfig(
    "RAG_TEMPLATE",
    "rag.template",
    os.environ.get("RAG_TEMPLATE", DEFAULT_RAG_TEMPLATE),
)

RAG_OPENAI_API_BASE_URL = PersistentConfig(
    "RAG_OPENAI_API_BASE_URL",
    "rag.openai_api_base_url",
    os.getenv("RAG_OPENAI_API_BASE_URL", OPENAI_API_BASE_URL),
)
RAG_OPENAI_API_KEY = PersistentConfig(
    "RAG_OPENAI_API_KEY",
    "rag.openai_api_key",
    os.getenv("RAG_OPENAI_API_KEY", OPENAI_API_KEY),
)

RAG_OLLAMA_BASE_URL = PersistentConfig(
    "RAG_OLLAMA_BASE_URL",
    "rag.ollama.url",
    os.getenv("RAG_OLLAMA_BASE_URL", OLLAMA_BASE_URL),
)

RAG_OLLAMA_API_KEY = PersistentConfig(
    "RAG_OLLAMA_API_KEY",
    "rag.ollama.key",
    os.getenv("RAG_OLLAMA_API_KEY", ""),
)


ENABLE_RAG_LOCAL_WEB_FETCH = (
    os.getenv("ENABLE_RAG_LOCAL_WEB_FETCH", "False").lower() == "true"
)

YOUTUBE_LOADER_LANGUAGE = PersistentConfig(
    "YOUTUBE_LOADER_LANGUAGE",
    "rag.youtube_loader_language",
    os.getenv("YOUTUBE_LOADER_LANGUAGE", "en").split(","),
)

YOUTUBE_LOADER_PROXY_URL = PersistentConfig(
    "YOUTUBE_LOADER_PROXY_URL",
    "rag.youtube_loader_proxy_url",
    os.getenv("YOUTUBE_LOADER_PROXY_URL", ""),
)


####################################
# Web Search (RAG)
####################################

ENABLE_WEB_SEARCH = PersistentConfig(
    "ENABLE_WEB_SEARCH",
    "rag.web.search.enable",
    os.getenv("ENABLE_WEB_SEARCH", "False").lower() == "true",
)

WEB_SEARCH_ENGINE = PersistentConfig(
    "WEB_SEARCH_ENGINE",
    "rag.web.search.engine",
    os.getenv("WEB_SEARCH_ENGINE", ""),
)

BYPASS_WEB_SEARCH_EMBEDDING_AND_RETRIEVAL = PersistentConfig(
    "BYPASS_WEB_SEARCH_EMBEDDING_AND_RETRIEVAL",
    "rag.web.search.bypass_embedding_and_retrieval",
    os.getenv("BYPASS_WEB_SEARCH_EMBEDDING_AND_RETRIEVAL", "False").lower() == "true",
)


WEB_SEARCH_RESULT_COUNT = PersistentConfig(
    "WEB_SEARCH_RESULT_COUNT",
    "rag.web.search.result_count",
    int(os.getenv("WEB_SEARCH_RESULT_COUNT", "3")),
)


# You can provide a list of your own websites to filter after performing a web search.
# This ensures the highest level of safety and reliability of the information sources.
WEB_SEARCH_DOMAIN_FILTER_LIST = PersistentConfig(
    "WEB_SEARCH_DOMAIN_FILTER_LIST",
    "rag.web.search.domain.filter_list",
    [
        # "wikipedia.com",
        # "wikimedia.org",
        # "wikidata.org",
    ],
)

WEB_SEARCH_CONCURRENT_REQUESTS = PersistentConfig(
    "WEB_SEARCH_CONCURRENT_REQUESTS",
    "rag.web.search.concurrent_requests",
    int(os.getenv("WEB_SEARCH_CONCURRENT_REQUESTS", "10")),
)

WEB_LOADER_ENGINE = PersistentConfig(
    "WEB_LOADER_ENGINE",
    "rag.web.loader.engine",
    os.environ.get("WEB_LOADER_ENGINE", ""),
)

ENABLE_WEB_LOADER_SSL_VERIFICATION = PersistentConfig(
    "ENABLE_WEB_LOADER_SSL_VERIFICATION",
    "rag.web.loader.ssl_verification",
    os.environ.get("ENABLE_WEB_LOADER_SSL_VERIFICATION", "True").lower() == "true",
)

WEB_SEARCH_TRUST_ENV = PersistentConfig(
    "WEB_SEARCH_TRUST_ENV",
    "rag.web.search.trust_env",
    os.getenv("WEB_SEARCH_TRUST_ENV", "False").lower() == "true",
)


SEARXNG_QUERY_URL = PersistentConfig(
    "SEARXNG_QUERY_URL",
    "rag.web.search.searxng_query_url",
    os.getenv("SEARXNG_QUERY_URL", ""),
)

GOOGLE_PSE_API_KEY = PersistentConfig(
    "GOOGLE_PSE_API_KEY",
    "rag.web.search.google_pse_api_key",
    os.getenv("GOOGLE_PSE_API_KEY", ""),
)

GOOGLE_PSE_ENGINE_ID = PersistentConfig(
    "GOOGLE_PSE_ENGINE_ID",
    "rag.web.search.google_pse_engine_id",
    os.getenv("GOOGLE_PSE_ENGINE_ID", ""),
)

BRAVE_SEARCH_API_KEY = PersistentConfig(
    "BRAVE_SEARCH_API_KEY",
    "rag.web.search.brave_search_api_key",
    os.getenv("BRAVE_SEARCH_API_KEY", ""),
)

KAGI_SEARCH_API_KEY = PersistentConfig(
    "KAGI_SEARCH_API_KEY",
    "rag.web.search.kagi_search_api_key",
    os.getenv("KAGI_SEARCH_API_KEY", ""),
)

MOJEEK_SEARCH_API_KEY = PersistentConfig(
    "MOJEEK_SEARCH_API_KEY",
    "rag.web.search.mojeek_search_api_key",
    os.getenv("MOJEEK_SEARCH_API_KEY", ""),
)

BOCHA_SEARCH_API_KEY = PersistentConfig(
    "BOCHA_SEARCH_API_KEY",
    "rag.web.search.bocha_search_api_key",
    os.getenv("BOCHA_SEARCH_API_KEY", ""),
)

SERPSTACK_API_KEY = PersistentConfig(
    "SERPSTACK_API_KEY",
    "rag.web.search.serpstack_api_key",
    os.getenv("SERPSTACK_API_KEY", ""),
)

SERPSTACK_HTTPS = PersistentConfig(
    "SERPSTACK_HTTPS",
    "rag.web.search.serpstack_https",
    os.getenv("SERPSTACK_HTTPS", "True").lower() == "true",
)

SERPER_API_KEY = PersistentConfig(
    "SERPER_API_KEY",
    "rag.web.search.serper_api_key",
    os.getenv("SERPER_API_KEY", ""),
)

SERPLY_API_KEY = PersistentConfig(
    "SERPLY_API_KEY",
    "rag.web.search.serply_api_key",
    os.getenv("SERPLY_API_KEY", ""),
)

JINA_API_KEY = PersistentConfig(
    "JINA_API_KEY",
    "rag.web.search.jina_api_key",
    os.getenv("JINA_API_KEY", ""),
)

SEARCHAPI_API_KEY = PersistentConfig(
    "SEARCHAPI_API_KEY",
    "rag.web.search.searchapi_api_key",
    os.getenv("SEARCHAPI_API_KEY", ""),
)

SEARCHAPI_ENGINE = PersistentConfig(
    "SEARCHAPI_ENGINE",
    "rag.web.search.searchapi_engine",
    os.getenv("SEARCHAPI_ENGINE", ""),
)

SERPAPI_API_KEY = PersistentConfig(
    "SERPAPI_API_KEY",
    "rag.web.search.serpapi_api_key",
    os.getenv("SERPAPI_API_KEY", ""),
)

SERPAPI_ENGINE = PersistentConfig(
    "SERPAPI_ENGINE",
    "rag.web.search.serpapi_engine",
    os.getenv("SERPAPI_ENGINE", ""),
)

BING_SEARCH_V7_ENDPOINT = PersistentConfig(
    "BING_SEARCH_V7_ENDPOINT",
    "rag.web.search.bing_search_v7_endpoint",
    os.environ.get(
        "BING_SEARCH_V7_ENDPOINT", "https://api.bing.microsoft.com/v7.0/search"
    ),
)

BING_SEARCH_V7_SUBSCRIPTION_KEY = PersistentConfig(
    "BING_SEARCH_V7_SUBSCRIPTION_KEY",
    "rag.web.search.bing_search_v7_subscription_key",
    os.environ.get("BING_SEARCH_V7_SUBSCRIPTION_KEY", ""),
)

EXA_API_KEY = PersistentConfig(
    "EXA_API_KEY",
    "rag.web.search.exa_api_key",
    os.getenv("EXA_API_KEY", ""),
)

PERPLEXITY_API_KEY = PersistentConfig(
    "PERPLEXITY_API_KEY",
    "rag.web.search.perplexity_api_key",
    os.getenv("PERPLEXITY_API_KEY", ""),
)

SOUGOU_API_SID = PersistentConfig(
    "SOUGOU_API_SID",
    "rag.web.search.sougou_api_sid",
    os.getenv("SOUGOU_API_SID", ""),
)

SOUGOU_API_SK = PersistentConfig(
    "SOUGOU_API_SK",
    "rag.web.search.sougou_api_sk",
    os.getenv("SOUGOU_API_SK", ""),
)

TAVILY_API_KEY = PersistentConfig(
    "TAVILY_API_KEY",
    "rag.web.search.tavily_api_key",
    os.getenv("TAVILY_API_KEY", ""),
)

TAVILY_EXTRACT_DEPTH = PersistentConfig(
    "TAVILY_EXTRACT_DEPTH",
    "rag.web.search.tavily_extract_depth",
    os.getenv("TAVILY_EXTRACT_DEPTH", "basic"),
)

PLAYWRIGHT_WS_URL = PersistentConfig(
    "PLAYWRIGHT_WS_URL",
    "rag.web.loader.playwright_ws_url",
    os.environ.get("PLAYWRIGHT_WS_URL", ""),
)

PLAYWRIGHT_TIMEOUT = PersistentConfig(
    "PLAYWRIGHT_TIMEOUT",
    "rag.web.loader.playwright_timeout",
    int(os.environ.get("PLAYWRIGHT_TIMEOUT", "10000")),
)

FIRECRAWL_API_KEY = PersistentConfig(
    "FIRECRAWL_API_KEY",
    "rag.web.loader.firecrawl_api_key",
    os.environ.get("FIRECRAWL_API_KEY", ""),
)

FIRECRAWL_API_BASE_URL = PersistentConfig(
    "FIRECRAWL_API_BASE_URL",
    "rag.web.loader.firecrawl_api_url",
    os.environ.get("FIRECRAWL_API_BASE_URL", "https://api.firecrawl.dev"),
)


####################################
# Images
####################################

IMAGE_GENERATION_ENGINE = PersistentConfig(
    "IMAGE_GENERATION_ENGINE",
    "image_generation.engine",
    os.getenv("IMAGE_GENERATION_ENGINE", "openai"),
)

ENABLE_IMAGE_GENERATION = PersistentConfig(
    "ENABLE_IMAGE_GENERATION",
    "image_generation.enable",
    os.environ.get("ENABLE_IMAGE_GENERATION", "").lower() == "true",
)

ENABLE_IMAGE_PROMPT_GENERATION = PersistentConfig(
    "ENABLE_IMAGE_PROMPT_GENERATION",
    "image_generation.prompt.enable",
    os.environ.get("ENABLE_IMAGE_PROMPT_GENERATION", "true").lower() == "true",
)

AUTOMATIC1111_BASE_URL = PersistentConfig(
    "AUTOMATIC1111_BASE_URL",
    "image_generation.automatic1111.base_url",
    os.getenv("AUTOMATIC1111_BASE_URL", ""),
)
AUTOMATIC1111_API_AUTH = PersistentConfig(
    "AUTOMATIC1111_API_AUTH",
    "image_generation.automatic1111.api_auth",
    os.getenv("AUTOMATIC1111_API_AUTH", ""),
)

AUTOMATIC1111_CFG_SCALE = PersistentConfig(
    "AUTOMATIC1111_CFG_SCALE",
    "image_generation.automatic1111.cfg_scale",
    (
        float(os.environ.get("AUTOMATIC1111_CFG_SCALE"))
        if os.environ.get("AUTOMATIC1111_CFG_SCALE")
        else None
    ),
)


AUTOMATIC1111_SAMPLER = PersistentConfig(
    "AUTOMATIC1111_SAMPLER",
    "image_generation.automatic1111.sampler",
    (
        os.environ.get("AUTOMATIC1111_SAMPLER")
        if os.environ.get("AUTOMATIC1111_SAMPLER")
        else None
    ),
)

AUTOMATIC1111_SCHEDULER = PersistentConfig(
    "AUTOMATIC1111_SCHEDULER",
    "image_generation.automatic1111.scheduler",
    (
        os.environ.get("AUTOMATIC1111_SCHEDULER")
        if os.environ.get("AUTOMATIC1111_SCHEDULER")
        else None
    ),
)

COMFYUI_BASE_URL = PersistentConfig(
    "COMFYUI_BASE_URL",
    "image_generation.comfyui.base_url",
    os.getenv("COMFYUI_BASE_URL", ""),
)

COMFYUI_API_KEY = PersistentConfig(
    "COMFYUI_API_KEY",
    "image_generation.comfyui.api_key",
    os.getenv("COMFYUI_API_KEY", ""),
)

COMFYUI_DEFAULT_WORKFLOW = """
{
  "3": {
    "inputs": {
      "seed": 0,
      "steps": 20,
      "cfg": 8,
      "sampler_name": "euler",
      "scheduler": "normal",
      "denoise": 1,
      "model": [
        "4",
        0
      ],
      "positive": [
        "6",
        0
      ],
      "negative": [
        "7",
        0
      ],
      "latent_image": [
        "5",
        0
      ]
    },
    "class_type": "KSampler",
    "_meta": {
      "title": "KSampler"
    }
  },
  "4": {
    "inputs": {
      "ckpt_name": "model.safetensors"
    },
    "class_type": "CheckpointLoaderSimple",
    "_meta": {
      "title": "Load Checkpoint"
    }
  },
  "5": {
    "inputs": {
      "width": 512,
      "height": 512,
      "batch_size": 1
    },
    "class_type": "EmptyLatentImage",
    "_meta": {
      "title": "Empty Latent Image"
    }
  },
  "6": {
    "inputs": {
      "text": "Prompt",
      "clip": [
        "4",
        1
      ]
    },
    "class_type": "CLIPTextEncode",
    "_meta": {
      "title": "CLIP Text Encode (Prompt)"
    }
  },
  "7": {
    "inputs": {
      "text": "",
      "clip": [
        "4",
        1
      ]
    },
    "class_type": "CLIPTextEncode",
    "_meta": {
      "title": "CLIP Text Encode (Prompt)"
    }
  },
  "8": {
    "inputs": {
      "samples": [
        "3",
        0
      ],
      "vae": [
        "4",
        2
      ]
    },
    "class_type": "VAEDecode",
    "_meta": {
      "title": "VAE Decode"
    }
  },
  "9": {
    "inputs": {
      "filename_prefix": "ComfyUI",
      "images": [
        "8",
        0
      ]
    },
    "class_type": "SaveImage",
    "_meta": {
      "title": "Save Image"
    }
  }
}
"""


COMFYUI_WORKFLOW = PersistentConfig(
    "COMFYUI_WORKFLOW",
    "image_generation.comfyui.workflow",
    os.getenv("COMFYUI_WORKFLOW", COMFYUI_DEFAULT_WORKFLOW),
)

COMFYUI_WORKFLOW_NODES = PersistentConfig(
    "COMFYUI_WORKFLOW",
    "image_generation.comfyui.nodes",
    [],
)

IMAGES_OPENAI_API_BASE_URL = PersistentConfig(
    "IMAGES_OPENAI_API_BASE_URL",
    "image_generation.openai.api_base_url",
    os.getenv("IMAGES_OPENAI_API_BASE_URL", OPENAI_API_BASE_URL),
)
IMAGES_OPENAI_API_KEY = PersistentConfig(
    "IMAGES_OPENAI_API_KEY",
    "image_generation.openai.api_key",
    os.getenv("IMAGES_OPENAI_API_KEY", OPENAI_API_KEY),
)

IMAGES_GEMINI_API_BASE_URL = PersistentConfig(
    "IMAGES_GEMINI_API_BASE_URL",
    "image_generation.gemini.api_base_url",
    os.getenv("IMAGES_GEMINI_API_BASE_URL", GEMINI_API_BASE_URL),
)
IMAGES_GEMINI_API_KEY = PersistentConfig(
    "IMAGES_GEMINI_API_KEY",
    "image_generation.gemini.api_key",
    os.getenv("IMAGES_GEMINI_API_KEY", GEMINI_API_KEY),
)

IMAGE_SIZE = PersistentConfig(
    "IMAGE_SIZE", "image_generation.size", os.getenv("IMAGE_SIZE", "512x512")
)

IMAGE_STEPS = PersistentConfig(
    "IMAGE_STEPS", "image_generation.steps", int(os.getenv("IMAGE_STEPS", 50))
)

IMAGE_GENERATION_MODEL = PersistentConfig(
    "IMAGE_GENERATION_MODEL",
    "image_generation.model",
    os.getenv("IMAGE_GENERATION_MODEL", ""),
)

####################################
# Audio
####################################

# Transcription
WHISPER_MODEL = PersistentConfig(
    "WHISPER_MODEL",
    "audio.stt.whisper_model",
    os.getenv("WHISPER_MODEL", "base"),
)

WHISPER_MODEL_DIR = os.getenv("WHISPER_MODEL_DIR", f"{CACHE_DIR}/whisper/models")
WHISPER_MODEL_AUTO_UPDATE = (
    not OFFLINE_MODE
    and os.environ.get("WHISPER_MODEL_AUTO_UPDATE", "").lower() == "true"
)

WHISPER_VAD_FILTER = PersistentConfig(
    "WHISPER_VAD_FILTER",
    "audio.stt.whisper_vad_filter",
    os.getenv("WHISPER_VAD_FILTER", "False").lower() == "true",
)


# Add Deepgram configuration
DEEPGRAM_API_KEY = PersistentConfig(
    "DEEPGRAM_API_KEY",
    "audio.stt.deepgram.api_key",
    os.getenv("DEEPGRAM_API_KEY", ""),
)


AUDIO_STT_OPENAI_API_BASE_URL = PersistentConfig(
    "AUDIO_STT_OPENAI_API_BASE_URL",
    "audio.stt.openai.api_base_url",
    os.getenv("AUDIO_STT_OPENAI_API_BASE_URL", OPENAI_API_BASE_URL),
)

AUDIO_STT_OPENAI_API_KEY = PersistentConfig(
    "AUDIO_STT_OPENAI_API_KEY",
    "audio.stt.openai.api_key",
    os.getenv("AUDIO_STT_OPENAI_API_KEY", OPENAI_API_KEY),
)

AUDIO_STT_ENGINE = PersistentConfig(
    "AUDIO_STT_ENGINE",
    "audio.stt.engine",
    os.getenv("AUDIO_STT_ENGINE", ""),
)

AUDIO_STT_MODEL = PersistentConfig(
    "AUDIO_STT_MODEL",
    "audio.stt.model",
    os.getenv("AUDIO_STT_MODEL", ""),
)

AUDIO_STT_AZURE_API_KEY = PersistentConfig(
    "AUDIO_STT_AZURE_API_KEY",
    "audio.stt.azure.api_key",
    os.getenv("AUDIO_STT_AZURE_API_KEY", ""),
)

AUDIO_STT_AZURE_REGION = PersistentConfig(
    "AUDIO_STT_AZURE_REGION",
    "audio.stt.azure.region",
    os.getenv("AUDIO_STT_AZURE_REGION", ""),
)

AUDIO_STT_AZURE_LOCALES = PersistentConfig(
    "AUDIO_STT_AZURE_LOCALES",
    "audio.stt.azure.locales",
    os.getenv("AUDIO_STT_AZURE_LOCALES", ""),
)

AUDIO_TTS_OPENAI_API_BASE_URL = PersistentConfig(
    "AUDIO_TTS_OPENAI_API_BASE_URL",
    "audio.tts.openai.api_base_url",
    os.getenv("AUDIO_TTS_OPENAI_API_BASE_URL", OPENAI_API_BASE_URL),
)
AUDIO_TTS_OPENAI_API_KEY = PersistentConfig(
    "AUDIO_TTS_OPENAI_API_KEY",
    "audio.tts.openai.api_key",
    os.getenv("AUDIO_TTS_OPENAI_API_KEY", OPENAI_API_KEY),
)

AUDIO_TTS_API_KEY = PersistentConfig(
    "AUDIO_TTS_API_KEY",
    "audio.tts.api_key",
    os.getenv("AUDIO_TTS_API_KEY", ""),
)

AUDIO_TTS_ENGINE = PersistentConfig(
    "AUDIO_TTS_ENGINE",
    "audio.tts.engine",
    os.getenv("AUDIO_TTS_ENGINE", ""),
)


AUDIO_TTS_MODEL = PersistentConfig(
    "AUDIO_TTS_MODEL",
    "audio.tts.model",
    os.getenv("AUDIO_TTS_MODEL", "tts-1"),  # OpenAI default model
)

AUDIO_TTS_VOICE = PersistentConfig(
    "AUDIO_TTS_VOICE",
    "audio.tts.voice",
    os.getenv("AUDIO_TTS_VOICE", "alloy"),  # OpenAI default voice
)

AUDIO_TTS_SPLIT_ON = PersistentConfig(
    "AUDIO_TTS_SPLIT_ON",
    "audio.tts.split_on",
    os.getenv("AUDIO_TTS_SPLIT_ON", "punctuation"),
)

AUDIO_TTS_AZURE_SPEECH_REGION = PersistentConfig(
    "AUDIO_TTS_AZURE_SPEECH_REGION",
    "audio.tts.azure.speech_region",
    os.getenv("AUDIO_TTS_AZURE_SPEECH_REGION", "eastus"),
)

AUDIO_TTS_AZURE_SPEECH_OUTPUT_FORMAT = PersistentConfig(
    "AUDIO_TTS_AZURE_SPEECH_OUTPUT_FORMAT",
    "audio.tts.azure.speech_output_format",
    os.getenv(
        "AUDIO_TTS_AZURE_SPEECH_OUTPUT_FORMAT", "audio-24khz-160kbitrate-mono-mp3"
    ),
)


####################################
# LDAP
####################################

ENABLE_LDAP = PersistentConfig(
    "ENABLE_LDAP",
    "ldap.enable",
    os.environ.get("ENABLE_LDAP", "false").lower() == "true",
)

LDAP_SERVER_LABEL = PersistentConfig(
    "LDAP_SERVER_LABEL",
    "ldap.server.label",
    os.environ.get("LDAP_SERVER_LABEL", "LDAP Server"),
)

LDAP_SERVER_HOST = PersistentConfig(
    "LDAP_SERVER_HOST",
    "ldap.server.host",
    os.environ.get("LDAP_SERVER_HOST", "localhost"),
)

LDAP_SERVER_PORT = PersistentConfig(
    "LDAP_SERVER_PORT",
    "ldap.server.port",
    int(os.environ.get("LDAP_SERVER_PORT", "389")),
)

LDAP_ATTRIBUTE_FOR_MAIL = PersistentConfig(
    "LDAP_ATTRIBUTE_FOR_MAIL",
    "ldap.server.attribute_for_mail",
    os.environ.get("LDAP_ATTRIBUTE_FOR_MAIL", "mail"),
)

LDAP_ATTRIBUTE_FOR_USERNAME = PersistentConfig(
    "LDAP_ATTRIBUTE_FOR_USERNAME",
    "ldap.server.attribute_for_username",
    os.environ.get("LDAP_ATTRIBUTE_FOR_USERNAME", "uid"),
)

LDAP_APP_DN = PersistentConfig(
    "LDAP_APP_DN", "ldap.server.app_dn", os.environ.get("LDAP_APP_DN", "")
)

LDAP_APP_PASSWORD = PersistentConfig(
    "LDAP_APP_PASSWORD",
    "ldap.server.app_password",
    os.environ.get("LDAP_APP_PASSWORD", ""),
)

LDAP_SEARCH_BASE = PersistentConfig(
    "LDAP_SEARCH_BASE", "ldap.server.users_dn", os.environ.get("LDAP_SEARCH_BASE", "")
)

LDAP_SEARCH_FILTERS = PersistentConfig(
    "LDAP_SEARCH_FILTER",
    "ldap.server.search_filter",
    os.environ.get("LDAP_SEARCH_FILTER", os.environ.get("LDAP_SEARCH_FILTERS", "")),
)

LDAP_USE_TLS = PersistentConfig(
    "LDAP_USE_TLS",
    "ldap.server.use_tls",
    os.environ.get("LDAP_USE_TLS", "True").lower() == "true",
)

LDAP_CA_CERT_FILE = PersistentConfig(
    "LDAP_CA_CERT_FILE",
    "ldap.server.ca_cert_file",
    os.environ.get("LDAP_CA_CERT_FILE", ""),
)

LDAP_CIPHERS = PersistentConfig(
    "LDAP_CIPHERS", "ldap.server.ciphers", os.environ.get("LDAP_CIPHERS", "ALL")
)<|MERGE_RESOLUTION|>--- conflicted
+++ resolved
@@ -1087,19 +1087,6 @@
     == "true"
 )
 
-<<<<<<< HEAD
-USER_PERMISSIONS_FEATURES_DIRECT_TOOL_SERVERS = (
-    os.environ.get("USER_PERMISSIONS_FEATURES_DIRECT_TOOL_SERVERS", "False").lower()
-    == "true"
-)
-
-USER_PERMISSIONS_CHAT_TEMPORARY_ENFORCED = (
-    os.environ.get("USER_PERMISSIONS_CHAT_TEMPORARY_ENFORCED", "False").lower()
-    == "true"
-)
-
-=======
->>>>>>> 07d84601
 
 USER_PERMISSIONS_FEATURES_DIRECT_TOOL_SERVERS = (
     os.environ.get("USER_PERMISSIONS_FEATURES_DIRECT_TOOL_SERVERS", "False").lower()
