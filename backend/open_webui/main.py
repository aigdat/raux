--- conflicted
+++ resolved
@@ -380,11 +380,6 @@
 )  # Import from tasks.py
 
 from open_webui.utils.redis import get_sentinels_from_env
-<<<<<<< HEAD
-
-from open_webui.utils.redis import get_sentinels_from_env
-=======
->>>>>>> 07d84601
 
 
 if SAFE_MODE:
