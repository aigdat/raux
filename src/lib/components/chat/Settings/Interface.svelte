<script lang="ts">
	import { getBackendConfig } from '$lib/apis';
	import { setDefaultPromptSuggestions } from '$lib/apis/configs';
	import { config, models, settings, user } from '$lib/stores';
	import { createEventDispatcher, onMount, getContext } from 'svelte';
	import { toast } from 'svelte-sonner';
	import Tooltip from '$lib/components/common/Tooltip.svelte';
	import { updateUserInfo } from '$lib/apis/users';
	import { getUserPosition } from '$lib/utils';
	const dispatch = createEventDispatcher();

	const i18n = getContext('i18n');

	export let saveSettings: Function;

	let backgroundImageUrl = null;
	let inputFiles = null;
	let filesInputElement;

	// Addons
	let titleAutoGenerate = true;
	let autoTags = true;

	let responseAutoCopy = false;
	let widescreenMode = false;
	let splitLargeChunks = false;
	let scrollOnBranchChange = true;
	let userLocation = false;

	// Interface
	let defaultModelId = '';
	let showUsername = false;
	let notificationSound = true;

	let detectArtifacts = true;

	let richTextInput = true;
	let promptAutocomplete = false;

	let largeTextAsFile = false;

	let landingPageMode = '';
	let chatBubble = true;
	let chatDirection: 'LTR' | 'RTL' | 'auto' = 'auto';
	let ctrlEnterToSend = false;
	let copyFormatted = false;

	let collapseCodeBlocks = false;
<<<<<<< HEAD
	let expandDetails = true;
=======
	let expandDetails = false;
>>>>>>> 07d84601

	let imageCompression = false;
	let imageCompressionSize = {
		width: '',
		height: ''
	};

	// Admin - Show Update Available Toast
	let showUpdateToast = true;
	let showChangelog = true;

	let showEmojiInCall = false;
	let voiceInterruption = false;
	let hapticFeedback = false;

	let webSearch = null;

	let iframeSandboxAllowSameOrigin = false;
	let iframeSandboxAllowForms = false;

	const toggleExpandDetails = () => {
		expandDetails = !expandDetails;
		saveSettings({ expandDetails });
	};

	const toggleCollapseCodeBlocks = () => {
		collapseCodeBlocks = !collapseCodeBlocks;
		saveSettings({ collapseCodeBlocks });
	};

	const toggleSplitLargeChunks = async () => {
		splitLargeChunks = !splitLargeChunks;
		saveSettings({ splitLargeChunks: splitLargeChunks });
	};

	const togglePromptAutocomplete = async () => {
		promptAutocomplete = !promptAutocomplete;
		saveSettings({ promptAutocomplete: promptAutocomplete });
	};

	const togglesScrollOnBranchChange = async () => {
		scrollOnBranchChange = !scrollOnBranchChange;
		saveSettings({ scrollOnBranchChange: scrollOnBranchChange });
	};

	const toggleWidescreenMode = async () => {
		widescreenMode = !widescreenMode;
		saveSettings({ widescreenMode: widescreenMode });
	};

	const toggleChatBubble = async () => {
		chatBubble = !chatBubble;
		saveSettings({ chatBubble: chatBubble });
	};

	const toggleLandingPageMode = async () => {
		landingPageMode = landingPageMode === '' ? 'chat' : '';
		saveSettings({ landingPageMode: landingPageMode });
	};

	const toggleShowUpdateToast = async () => {
		showUpdateToast = !showUpdateToast;
		saveSettings({ showUpdateToast: showUpdateToast });
	};

	const toggleNotificationSound = async () => {
		notificationSound = !notificationSound;
		saveSettings({ notificationSound: notificationSound });
	};

	const toggleShowChangelog = async () => {
		showChangelog = !showChangelog;
		saveSettings({ showChangelog: showChangelog });
	};

	const toggleShowUsername = async () => {
		showUsername = !showUsername;
		saveSettings({ showUsername: showUsername });
	};

	const toggleEmojiInCall = async () => {
		showEmojiInCall = !showEmojiInCall;
		saveSettings({ showEmojiInCall: showEmojiInCall });
	};

	const toggleVoiceInterruption = async () => {
		voiceInterruption = !voiceInterruption;
		saveSettings({ voiceInterruption: voiceInterruption });
	};

	const toggleImageCompression = async () => {
		imageCompression = !imageCompression;
		saveSettings({ imageCompression });
	};

	const toggleHapticFeedback = async () => {
		hapticFeedback = !hapticFeedback;
		saveSettings({ hapticFeedback: hapticFeedback });
	};

	const toggleUserLocation = async () => {
		userLocation = !userLocation;

		if (userLocation) {
			const position = await getUserPosition().catch((error) => {
				toast.error(error.message);
				return null;
			});

			if (position) {
				await updateUserInfo(localStorage.token, { location: position });
				toast.success($i18n.t('User location successfully retrieved.'));
			} else {
				userLocation = false;
			}
		}

		saveSettings({ userLocation });
	};

	const toggleTitleAutoGenerate = async () => {
		titleAutoGenerate = !titleAutoGenerate;
		saveSettings({
			title: {
				...$settings.title,
				auto: titleAutoGenerate
			}
		});
	};

	const toggleAutoTags = async () => {
		autoTags = !autoTags;
		saveSettings({ autoTags });
	};

	const toggleDetectArtifacts = async () => {
		detectArtifacts = !detectArtifacts;
		saveSettings({ detectArtifacts });
	};

	const toggleRichTextInput = async () => {
		richTextInput = !richTextInput;
		saveSettings({ richTextInput });
	};

	const toggleLargeTextAsFile = async () => {
		largeTextAsFile = !largeTextAsFile;
		saveSettings({ largeTextAsFile });
	};

	const toggleResponseAutoCopy = async () => {
		const permission = await navigator.clipboard
			.readText()
			.then(() => {
				return 'granted';
			})
			.catch(() => {
				return '';
			});

		console.log(permission);

		if (permission === 'granted') {
			responseAutoCopy = !responseAutoCopy;
			saveSettings({ responseAutoCopy: responseAutoCopy });
		} else {
			toast.error(
				$i18n.t(
					'Clipboard write permission denied. Please check your browser settings to grant the necessary access.'
				)
			);
		}
	};

	const toggleCopyFormatted = async () => {
		copyFormatted = !copyFormatted;
		saveSettings({ copyFormatted });
	};

	const toggleChangeChatDirection = async () => {
		if (chatDirection === 'auto') {
			chatDirection = 'LTR';
		} else if (chatDirection === 'LTR') {
			chatDirection = 'RTL';
		} else if (chatDirection === 'RTL') {
			chatDirection = 'auto';
		}
		saveSettings({ chatDirection });
	};

	const togglectrlEnterToSend = async () => {
		ctrlEnterToSend = !ctrlEnterToSend;
		saveSettings({ ctrlEnterToSend });
	};

	const updateInterfaceHandler = async () => {
		saveSettings({
			models: [defaultModelId],
			imageCompressionSize: imageCompressionSize
		});
	};

	const toggleWebSearch = async () => {
		webSearch = webSearch === null ? 'always' : null;
		saveSettings({ webSearch: webSearch });
	};

	const toggleIframeSandboxAllowSameOrigin = async () => {
		iframeSandboxAllowSameOrigin = !iframeSandboxAllowSameOrigin;
		saveSettings({ iframeSandboxAllowSameOrigin });
	};

	const toggleIframeSandboxAllowForms = async () => {
		iframeSandboxAllowForms = !iframeSandboxAllowForms;
		saveSettings({ iframeSandboxAllowForms });
	};

	onMount(async () => {
		titleAutoGenerate = $settings?.title?.auto ?? true;
		autoTags = $settings.autoTags ?? true;

		detectArtifacts = $settings.detectArtifacts ?? true;
		responseAutoCopy = $settings.responseAutoCopy ?? false;

		showUsername = $settings.showUsername ?? false;
		// showUpdateToast = $settings.showUpdateToast ?? true;
		showUpdateToast = false;
		showChangelog = $settings.showChangelog ?? true;

		showEmojiInCall = $settings.showEmojiInCall ?? false;
		voiceInterruption = $settings.voiceInterruption ?? false;

		richTextInput = $settings.richTextInput ?? true;
		promptAutocomplete = $settings.promptAutocomplete ?? false;
		largeTextAsFile = $settings.largeTextAsFile ?? false;
		copyFormatted = $settings.copyFormatted ?? false;

		collapseCodeBlocks = $settings.collapseCodeBlocks ?? false;
<<<<<<< HEAD
		expandDetails = $settings.expandDetails ?? true;
=======
		expandDetails = $settings.expandDetails ?? false;
>>>>>>> 07d84601

		landingPageMode = $settings.landingPageMode ?? '';
		chatBubble = $settings.chatBubble ?? true;
		widescreenMode = $settings.widescreenMode ?? false;
		splitLargeChunks = $settings.splitLargeChunks ?? false;
		scrollOnBranchChange = $settings.scrollOnBranchChange ?? true;
		chatDirection = $settings.chatDirection ?? 'auto';
		userLocation = $settings.userLocation ?? false;

		notificationSound = $settings.notificationSound ?? true;

		hapticFeedback = $settings.hapticFeedback ?? false;
		ctrlEnterToSend = $settings.ctrlEnterToSend ?? false;

		imageCompression = $settings.imageCompression ?? false;
		imageCompressionSize = $settings.imageCompressionSize ?? { width: '', height: '' };

		defaultModelId = $settings?.models?.at(0) ?? '';
		if ($config?.default_models) {
			defaultModelId = $config.default_models.split(',')[0];
		}

		backgroundImageUrl = $settings.backgroundImageUrl ?? null;
		webSearch = $settings.webSearch ?? null;
	});
</script>

<form
	class="flex flex-col h-full justify-between space-y-3 text-sm"
	on:submit|preventDefault={() => {
		updateInterfaceHandler();
		dispatch('save');
	}}
>
	<input
		bind:this={filesInputElement}
		bind:files={inputFiles}
		type="file"
		hidden
		accept="image/*"
		on:change={() => {
			let reader = new FileReader();
			reader.onload = (event) => {
				let originalImageUrl = `${event.target.result}`;

				backgroundImageUrl = originalImageUrl;
				saveSettings({ backgroundImageUrl });
			};

			if (
				inputFiles &&
				inputFiles.length > 0 &&
				['image/gif', 'image/webp', 'image/jpeg', 'image/png'].includes(inputFiles[0]['type'])
			) {
				reader.readAsDataURL(inputFiles[0]);
			} else {
				console.log(`Unsupported File Type '${inputFiles[0]['type']}'.`);
				inputFiles = null;
			}
		}}
	/>

	<div class=" space-y-3 overflow-y-scroll max-h-[28rem] lg:max-h-full">
		<div>
			<div class=" mb-1.5 text-sm font-medium">{$i18n.t('UI')}</div>

			<div>
				<div class=" py-0.5 flex w-full justify-between">
					<div class=" self-center text-xs">{$i18n.t('Landing Page Mode')}</div>

					<button
						class="p-1 px-3 text-xs flex rounded-sm transition"
						on:click={() => {
							toggleLandingPageMode();
						}}
						type="button"
					>
						{#if landingPageMode === ''}
							<span class="ml-2 self-center">{$i18n.t('Default')}</span>
						{:else}
							<span class="ml-2 self-center">{$i18n.t('Chat')}</span>
						{/if}
					</button>
				</div>
			</div>

			<div>
				<div class=" py-0.5 flex w-full justify-between">
					<div class=" self-center text-xs">{$i18n.t('Chat Bubble UI')}</div>

					<button
						class="p-1 px-3 text-xs flex rounded-sm transition"
						on:click={() => {
							toggleChatBubble();
						}}
						type="button"
					>
						{#if chatBubble === true}
							<span class="ml-2 self-center">{$i18n.t('On')}</span>
						{:else}
							<span class="ml-2 self-center">{$i18n.t('Off')}</span>
						{/if}
					</button>
				</div>
			</div>

			{#if !$settings.chatBubble}
				<div>
					<div class=" py-0.5 flex w-full justify-between">
						<div class=" self-center text-xs">
							{$i18n.t('Display the username instead of You in the Chat')}
						</div>

						<button
							class="p-1 px-3 text-xs flex rounded-sm transition"
							on:click={() => {
								toggleShowUsername();
							}}
							type="button"
						>
							{#if showUsername === true}
								<span class="ml-2 self-center">{$i18n.t('On')}</span>
							{:else}
								<span class="ml-2 self-center">{$i18n.t('Off')}</span>
							{/if}
						</button>
					</div>
				</div>
			{/if}

			<div>
				<div class=" py-0.5 flex w-full justify-between">
					<div class=" self-center text-xs">{$i18n.t('Widescreen Mode')}</div>

					<button
						class="p-1 px-3 text-xs flex rounded-sm transition"
						on:click={() => {
							toggleWidescreenMode();
						}}
						type="button"
					>
						{#if widescreenMode === true}
							<span class="ml-2 self-center">{$i18n.t('On')}</span>
						{:else}
							<span class="ml-2 self-center">{$i18n.t('Off')}</span>
						{/if}
					</button>
				</div>
			</div>

			<div>
				<div class=" py-0.5 flex w-full justify-between">
					<div class=" self-center text-xs">{$i18n.t('Chat direction')}</div>

					<button
						class="p-1 px-3 text-xs flex rounded-sm transition"
						on:click={toggleChangeChatDirection}
						type="button"
					>
						{#if chatDirection === 'LTR'}
							<span class="ml-2 self-center">{$i18n.t('LTR')}</span>
						{:else if chatDirection === 'RTL'}
							<span class="ml-2 self-center">{$i18n.t('RTL')}</span>
						{:else}
							<span class="ml-2 self-center">{$i18n.t('Auto')}</span>
						{/if}
					</button>
				</div>
			</div>

			<div>
				<div class=" py-0.5 flex w-full justify-between">
					<div class=" self-center text-xs">
						{$i18n.t('Notification Sound')}
					</div>

					<button
						class="p-1 px-3 text-xs flex rounded-sm transition"
						on:click={() => {
							toggleNotificationSound();
						}}
						type="button"
					>
						{#if notificationSound === true}
							<span class="ml-2 self-center">{$i18n.t('On')}</span>
						{:else}
							<span class="ml-2 self-center">{$i18n.t('Off')}</span>
						{/if}
					</button>
				</div>
			</div>

			{#if $user?.role === 'admin'}
				<div>
					<div class=" py-0.5 flex w-full justify-between">
						<div class=" self-center text-xs">
							{$i18n.t('Toast notifications for new updates')}
						</div>

						<button
							class="p-1 px-3 text-xs flex rounded-sm transition"
							on:click={() => {
								toggleShowUpdateToast();
							}}
							type="button"
						>
							{#if showUpdateToast === true}
								<span class="ml-2 self-center">{$i18n.t('On')}</span>
							{:else}
								<span class="ml-2 self-center">{$i18n.t('Off')}</span>
							{/if}
						</button>
					</div>
				</div>

				<div>
					<div class=" py-0.5 flex w-full justify-between">
						<div class=" self-center text-xs">
							{$i18n.t(`Show "What's New" modal on login`)}
						</div>

						<button
							class="p-1 px-3 text-xs flex rounded-sm transition"
							on:click={() => {
								toggleShowChangelog();
							}}
							type="button"
						>
							{#if showChangelog === true}
								<span class="ml-2 self-center">{$i18n.t('On')}</span>
							{:else}
								<span class="ml-2 self-center">{$i18n.t('Off')}</span>
							{/if}
						</button>
					</div>
				</div>
			{/if}

			<div class=" my-1.5 text-sm font-medium">{$i18n.t('Chat')}</div>

			<div>
				<div class=" py-0.5 flex w-full justify-between">
					<div class=" self-center text-xs">{$i18n.t('Title Auto-Generation')}</div>

					<button
						class="p-1 px-3 text-xs flex rounded-sm transition"
						on:click={() => {
							toggleTitleAutoGenerate();
						}}
						type="button"
					>
						{#if titleAutoGenerate === true}
							<span class="ml-2 self-center">{$i18n.t('On')}</span>
						{:else}
							<span class="ml-2 self-center">{$i18n.t('Off')}</span>
						{/if}
					</button>
				</div>
			</div>

			<div>
				<div class=" py-0.5 flex w-full justify-between">
					<div class=" self-center text-xs">{$i18n.t('Chat Tags Auto-Generation')}</div>

					<button
						class="p-1 px-3 text-xs flex rounded-sm transition"
						on:click={() => {
							toggleAutoTags();
						}}
						type="button"
					>
						{#if autoTags === true}
							<span class="ml-2 self-center">{$i18n.t('On')}</span>
						{:else}
							<span class="ml-2 self-center">{$i18n.t('Off')}</span>
						{/if}
					</button>
				</div>
			</div>

			<div>
				<div class=" py-0.5 flex w-full justify-between">
					<div class=" self-center text-xs">
						{$i18n.t('Detect Artifacts Automatically')}
					</div>

					<button
						class="p-1 px-3 text-xs flex rounded-sm transition"
						on:click={() => {
							toggleDetectArtifacts();
						}}
						type="button"
					>
						{#if detectArtifacts === true}
							<span class="ml-2 self-center">{$i18n.t('On')}</span>
						{:else}
							<span class="ml-2 self-center">{$i18n.t('Off')}</span>
						{/if}
					</button>
				</div>
			</div>

			<div>
				<div class=" py-0.5 flex w-full justify-between">
					<div class=" self-center text-xs">
						{$i18n.t('Auto-Copy Response to Clipboard')}
					</div>

					<button
						class="p-1 px-3 text-xs flex rounded-sm transition"
						on:click={() => {
							toggleResponseAutoCopy();
						}}
						type="button"
					>
						{#if responseAutoCopy === true}
							<span class="ml-2 self-center">{$i18n.t('On')}</span>
						{:else}
							<span class="ml-2 self-center">{$i18n.t('Off')}</span>
						{/if}
					</button>
				</div>
			</div>

			<div>
				<div class=" py-0.5 flex w-full justify-between">
					<div class=" self-center text-xs">
						{$i18n.t('Rich Text Input for Chat')}
					</div>

					<button
						class="p-1 px-3 text-xs flex rounded-sm transition"
						on:click={() => {
							toggleRichTextInput();
						}}
						type="button"
					>
						{#if richTextInput === true}
							<span class="ml-2 self-center">{$i18n.t('On')}</span>
						{:else}
							<span class="ml-2 self-center">{$i18n.t('Off')}</span>
						{/if}
					</button>
				</div>
			</div>

			{#if $config?.features?.enable_autocomplete_generation && richTextInput}
				<div>
					<div class=" py-0.5 flex w-full justify-between">
						<div class=" self-center text-xs">
							{$i18n.t('Prompt Autocompletion')}
						</div>

						<button
							class="p-1 px-3 text-xs flex rounded-sm transition"
							on:click={() => {
								togglePromptAutocomplete();
							}}
							type="button"
						>
							{#if promptAutocomplete === true}
								<span class="ml-2 self-center">{$i18n.t('On')}</span>
							{:else}
								<span class="ml-2 self-center">{$i18n.t('Off')}</span>
							{/if}
						</button>
					</div>
				</div>
			{/if}

			<div>
				<div class=" py-0.5 flex w-full justify-between">
					<div class=" self-center text-xs">
						{$i18n.t('Paste Large Text as File')}
					</div>

					<button
						class="p-1 px-3 text-xs flex rounded-sm transition"
						on:click={() => {
							toggleLargeTextAsFile();
						}}
						type="button"
					>
						{#if largeTextAsFile === true}
							<span class="ml-2 self-center">{$i18n.t('On')}</span>
						{:else}
							<span class="ml-2 self-center">{$i18n.t('Off')}</span>
						{/if}
					</button>
				</div>
			</div>

			<div>
				<div class=" py-0.5 flex w-full justify-between">
					<div class=" self-center text-xs">{$i18n.t('Always Collapse Code Blocks')}</div>

					<button
						class="p-1 px-3 text-xs flex rounded-sm transition"
						on:click={() => {
							toggleCollapseCodeBlocks();
						}}
						type="button"
					>
						{#if collapseCodeBlocks === true}
							<span class="ml-2 self-center">{$i18n.t('On')}</span>
						{:else}
							<span class="ml-2 self-center">{$i18n.t('Off')}</span>
						{/if}
					</button>
				</div>
			</div>

			<div>
				<div class=" py-0.5 flex w-full justify-between">
					<div class=" self-center text-xs">{$i18n.t('Always Expand Details')}</div>

					<button
						class="p-1 px-3 text-xs flex rounded-sm transition"
						on:click={() => {
							toggleExpandDetails();
						}}
						type="button"
					>
						{#if expandDetails === true}
							<span class="ml-2 self-center">{$i18n.t('On')}</span>
						{:else}
							<span class="ml-2 self-center">{$i18n.t('Off')}</span>
						{/if}
					</button>
				</div>
			</div>

			<div>
				<div class=" py-0.5 flex w-full justify-between">
					<div class=" self-center text-xs">
						{$i18n.t('Copy Formatted Text')}
					</div>

					<button
						class="p-1 px-3 text-xs flex rounded-sm transition"
						on:click={() => {
							toggleCopyFormatted();
						}}
						type="button"
					>
						{#if copyFormatted === true}
							<span class="ml-2 self-center">{$i18n.t('On')}</span>
						{:else}
							<span class="ml-2 self-center">{$i18n.t('Off')}</span>
						{/if}
					</button>
				</div>
			</div>

			<div>
				<div class=" py-0.5 flex w-full justify-between">
					<div class=" self-center text-xs">{$i18n.t('Always Collapse Code Blocks')}</div>

					<button
						class="p-1 px-3 text-xs flex rounded-sm transition"
						on:click={() => {
							toggleCollapseCodeBlocks();
						}}
						type="button"
					>
						{#if collapseCodeBlocks === true}
							<span class="ml-2 self-center">{$i18n.t('On')}</span>
						{:else}
							<span class="ml-2 self-center">{$i18n.t('Off')}</span>
						{/if}
					</button>
				</div>
			</div>

			<div>
				<div class=" py-0.5 flex w-full justify-between">
					<div class=" self-center text-xs">{$i18n.t('Always Expand Details')}</div>

					<button
						class="p-1 px-3 text-xs flex rounded-sm transition"
						on:click={() => {
							toggleExpandDetails();
						}}
						type="button"
					>
						{#if expandDetails === true}
							<span class="ml-2 self-center">{$i18n.t('On')}</span>
						{:else}
							<span class="ml-2 self-center">{$i18n.t('Off')}</span>
						{/if}
					</button>
				</div>
			</div>

			<div>
				<div class=" py-0.5 flex w-full justify-between">
					<div class=" self-center text-xs">
						{$i18n.t('Copy Formatted Text')}
					</div>

					<button
						class="p-1 px-3 text-xs flex rounded-sm transition"
						on:click={() => {
							toggleCopyFormatted();
						}}
						type="button"
					>
						{#if copyFormatted === true}
							<span class="ml-2 self-center">{$i18n.t('On')}</span>
						{:else}
							<span class="ml-2 self-center">{$i18n.t('Off')}</span>
						{/if}
					</button>
				</div>
			</div>

			<div>
				<div class=" py-0.5 flex w-full justify-between">
					<div class=" self-center text-xs">{$i18n.t('Always Collapse Code Blocks')}</div>

					<button
						class="p-1 px-3 text-xs flex rounded-sm transition"
						on:click={() => {
							toggleCollapseCodeBlocks();
						}}
						type="button"
					>
						{#if collapseCodeBlocks === true}
							<span class="ml-2 self-center">{$i18n.t('On')}</span>
						{:else}
							<span class="ml-2 self-center">{$i18n.t('Off')}</span>
						{/if}
					</button>
				</div>
			</div>

			<div>
				<div class=" py-0.5 flex w-full justify-between">
					<div class=" self-center text-xs">{$i18n.t('Always Expand Details')}</div>

					<button
						class="p-1 px-3 text-xs flex rounded-sm transition"
						on:click={() => {
							toggleExpandDetails();
						}}
						type="button"
					>
						{#if expandDetails === true}
							<span class="ml-2 self-center">{$i18n.t('On')}</span>
						{:else}
							<span class="ml-2 self-center">{$i18n.t('Off')}</span>
						{/if}
					</button>
				</div>
			</div>

			<div>
				<div class=" py-0.5 flex w-full justify-between">
					<div class=" self-center text-xs">
						{$i18n.t('Chat Background Image')}
					</div>

					<button
						class="p-1 px-3 text-xs flex rounded-sm transition"
						on:click={() => {
							if (backgroundImageUrl !== null) {
								backgroundImageUrl = null;
								saveSettings({ backgroundImageUrl });
							} else {
								filesInputElement.click();
							}
						}}
						type="button"
					>
						{#if backgroundImageUrl !== null}
							<span class="ml-2 self-center">{$i18n.t('Reset')}</span>
						{:else}
							<span class="ml-2 self-center">{$i18n.t('Upload')}</span>
						{/if}
					</button>
				</div>
			</div>

			<div>
				<div class=" py-0.5 flex w-full justify-between">
					<div class=" self-center text-xs">{$i18n.t('Allow User Location')}</div>

					<button
						class="p-1 px-3 text-xs flex rounded-sm transition"
						on:click={() => {
							toggleUserLocation();
						}}
						type="button"
					>
						{#if userLocation === true}
							<span class="ml-2 self-center">{$i18n.t('On')}</span>
						{:else}
							<span class="ml-2 self-center">{$i18n.t('Off')}</span>
						{/if}
					</button>
				</div>
			</div>

			<div>
				<div class=" py-0.5 flex w-full justify-between">
					<div class=" self-center text-xs">
						{$i18n.t('Haptic Feedback')} ({$i18n.t('Android')})
					</div>

					<button
						class="p-1 px-3 text-xs flex rounded-sm transition"
						on:click={() => {
							toggleHapticFeedback();
						}}
						type="button"
					>
						{#if hapticFeedback === true}
							<span class="ml-2 self-center">{$i18n.t('On')}</span>
						{:else}
							<span class="ml-2 self-center">{$i18n.t('Off')}</span>
						{/if}
					</button>
				</div>
			</div>

			<!-- <div>
				<div class=" py-0.5 flex w-full justify-between">
					<div class=" self-center text-xs">
						{$i18n.t('Fluidly stream large external response chunks')}
					</div>

					<button
						class="p-1 px-3 text-xs flex rounded-sm transition"
						on:click={() => {
							toggleSplitLargeChunks();
						}}
						type="button"
					>
						{#if splitLargeChunks === true}
							<span class="ml-2 self-center">{$i18n.t('On')}</span>
						{:else}
							<span class="ml-2 self-center">{$i18n.t('Off')}</span>
						{/if}
					</button>
				</div>
			</div> -->

			<div>
				<div class=" py-0.5 flex w-full justify-between">
					<div class=" self-center text-xs">
						{$i18n.t('Enter Key Behavior')}
					</div>

					<button
						class="p-1 px-3 text-xs flex rounded transition"
						on:click={() => {
							togglectrlEnterToSend();
						}}
						type="button"
					>
						{#if ctrlEnterToSend === true}
							<span class="ml-2 self-center">{$i18n.t('Ctrl+Enter to Send')}</span>
						{:else}
							<span class="ml-2 self-center">{$i18n.t('Enter to Send')}</span>
						{/if}
					</button>
				</div>
			</div>

			<div>
				<div class=" py-0.5 flex w-full justify-between">
					<div class=" self-center text-xs">
						{$i18n.t('Scroll to bottom when switching between branches')}
					</div>

					<button
						class="p-1 px-3 text-xs flex rounded-sm transition"
						on:click={() => {
							togglesScrollOnBranchChange();
						}}
						type="button"
					>
						{#if scrollOnBranchChange === true}
							<span class="ml-2 self-center">{$i18n.t('On')}</span>
						{:else}
							<span class="ml-2 self-center">{$i18n.t('Off')}</span>
						{/if}
					</button>
				</div>
			</div>

			<div>
				<div class=" py-0.5 flex w-full justify-between">
					<div class=" self-center text-xs">{$i18n.t('Web Search in Chat')}</div>

					<button
						class="p-1 px-3 text-xs flex rounded-sm transition"
						on:click={() => {
							toggleWebSearch();
						}}
						type="button"
					>
						{#if webSearch === 'always'}
							<span class="ml-2 self-center">{$i18n.t('Always')}</span>
						{:else}
							<span class="ml-2 self-center">{$i18n.t('Default')}</span>
						{/if}
					</button>
				</div>
			</div>

			<div>
				<div class=" py-0.5 flex w-full justify-between">
					<div class=" self-center text-xs">{$i18n.t('iframe Sandbox Allow Same Origin')}</div>

					<button
						class="p-1 px-3 text-xs flex rounded-sm transition"
						on:click={() => {
							toggleIframeSandboxAllowSameOrigin();
						}}
						type="button"
					>
						{#if iframeSandboxAllowSameOrigin === true}
							<span class="ml-2 self-center">{$i18n.t('On')}</span>
						{:else}
							<span class="ml-2 self-center">{$i18n.t('Off')}</span>
						{/if}
					</button>
				</div>
			</div>

			<div>
				<div class=" py-0.5 flex w-full justify-between">
					<div class=" self-center text-xs">{$i18n.t('iframe Sandbox Allow Forms')}</div>

					<button
						class="p-1 px-3 text-xs flex rounded-sm transition"
						on:click={() => {
							toggleIframeSandboxAllowForms();
						}}
						type="button"
					>
						{#if iframeSandboxAllowForms === true}
							<span class="ml-2 self-center">{$i18n.t('On')}</span>
						{:else}
							<span class="ml-2 self-center">{$i18n.t('Off')}</span>
						{/if}
					</button>
				</div>
			</div>

			<div class=" my-1.5 text-sm font-medium">{$i18n.t('Voice')}</div>

			<div>
				<div class=" py-0.5 flex w-full justify-between">
					<div class=" self-center text-xs">{$i18n.t('Allow Voice Interruption in Call')}</div>

					<button
						class="p-1 px-3 text-xs flex rounded-sm transition"
						on:click={() => {
							toggleVoiceInterruption();
						}}
						type="button"
					>
						{#if voiceInterruption === true}
							<span class="ml-2 self-center">{$i18n.t('On')}</span>
						{:else}
							<span class="ml-2 self-center">{$i18n.t('Off')}</span>
						{/if}
					</button>
				</div>
			</div>

			<div>
				<div class=" py-0.5 flex w-full justify-between">
					<div class=" self-center text-xs">{$i18n.t('Display Emoji in Call')}</div>

					<button
						class="p-1 px-3 text-xs flex rounded-sm transition"
						on:click={() => {
							toggleEmojiInCall();
						}}
						type="button"
					>
						{#if showEmojiInCall === true}
							<span class="ml-2 self-center">{$i18n.t('On')}</span>
						{:else}
							<span class="ml-2 self-center">{$i18n.t('Off')}</span>
						{/if}
					</button>
				</div>
			</div>

			<div class=" my-1.5 text-sm font-medium">{$i18n.t('File')}</div>

			<div>
				<div class=" py-0.5 flex w-full justify-between">
					<div class=" self-center text-xs">{$i18n.t('Image Compression')}</div>

					<button
						class="p-1 px-3 text-xs flex rounded-sm transition"
						on:click={() => {
							toggleImageCompression();
						}}
						type="button"
					>
						{#if imageCompression === true}
							<span class="ml-2 self-center">{$i18n.t('On')}</span>
						{:else}
							<span class="ml-2 self-center">{$i18n.t('Off')}</span>
						{/if}
					</button>
				</div>
			</div>

			{#if imageCompression}
				<div>
					<div class=" py-0.5 flex w-full justify-between text-xs">
						<div class=" self-center text-xs">{$i18n.t('Image Max Compression Size')}</div>

						<div>
							<input
								bind:value={imageCompressionSize.width}
								type="number"
								class="w-20 bg-transparent outline-hidden text-center"
								min="0"
								placeholder="Width"
							/>x
							<input
								bind:value={imageCompressionSize.height}
								type="number"
								class="w-20 bg-transparent outline-hidden text-center"
								min="0"
								placeholder="Height"
							/>
						</div>
					</div>
				</div>
			{/if}
		</div>
	</div>

	<div class="flex justify-end text-sm font-medium">
		<button
			class="px-3.5 py-1.5 text-sm font-medium bg-black hover:bg-gray-900 text-white dark:bg-white dark:text-black dark:hover:bg-gray-100 transition rounded-full"
			type="submit"
		>
			{$i18n.t('Save')}
		</button>
	</div>
</form><|MERGE_RESOLUTION|>--- conflicted
+++ resolved
@@ -46,11 +46,7 @@
 	let copyFormatted = false;
 
 	let collapseCodeBlocks = false;
-<<<<<<< HEAD
 	let expandDetails = true;
-=======
-	let expandDetails = false;
->>>>>>> 07d84601
 
 	let imageCompression = false;
 	let imageCompressionSize = {
@@ -289,11 +285,7 @@
 		copyFormatted = $settings.copyFormatted ?? false;
 
 		collapseCodeBlocks = $settings.collapseCodeBlocks ?? false;
-<<<<<<< HEAD
 		expandDetails = $settings.expandDetails ?? true;
-=======
-		expandDetails = $settings.expandDetails ?? false;
->>>>>>> 07d84601
 
 		landingPageMode = $settings.landingPageMode ?? '';
 		chatBubble = $settings.chatBubble ?? true;
